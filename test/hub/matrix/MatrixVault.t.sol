// SPDX-License-Identifier: Apache-2.0
pragma solidity ^0.8.28;

import { ERC4626 } from '@solady/tokens/ERC4626.sol';
import { WETH } from '@solady/tokens/WETH.sol';

import { Ownable } from '@oz/access/Ownable.sol';
import { IERC20Metadata } from '@oz/interfaces/IERC20Metadata.sol';
import { BeaconProxy } from '@oz/proxy/beacon/BeaconProxy.sol';
import { IBeacon } from '@oz/proxy/beacon/IBeacon.sol';

import { MatrixVaultBasic } from '../../../src/hub/matrix/MatrixVaultBasic.sol';
import { MatrixVaultCapped } from '../../../src/hub/matrix/MatrixVaultCapped.sol';
import { IAssetManager } from '../../../src/interfaces/hub/core/IAssetManager.sol';
import { IAssetManagerStorageV1 } from '../../../src/interfaces/hub/core/IAssetManager.sol';
import { StdError } from '../../../src/lib/StdError.sol';
import { Toolkit } from '../../util/Toolkit.sol';

contract MatrixVaultTestBase is IBeacon, Toolkit {
  address owner = makeAddr('owner');
  address liquidityManager = makeAddr('liquidityManager');
  address user = makeAddr('user');
  address assetManager = _emptyContract();
  address reclaimQueue = _emptyContract();

  WETH weth;

  MatrixVaultBasic basicImpl;
  MatrixVaultCapped cappedImpl;
  address private defaultImpl;

  MatrixVaultBasic basic;
  MatrixVaultCapped capped;

  function setUp() public virtual {
    weth = new WETH();

    basicImpl = new MatrixVaultBasic();
    cappedImpl = new MatrixVaultCapped();

    vm.mockCall(
      address(assetManager),
      abi.encodeWithSelector(IAssetManagerStorageV1.reclaimQueue.selector),
      abi.encode(reclaimQueue)
    );

    vm.mockCall(address(assetManager), abi.encodeWithSelector(Ownable.owner.selector), abi.encode(owner));

    vm.mockCall(
      address(assetManager),
      abi.encodeWithSelector(IAssetManager.isLiquidityManager.selector, liquidityManager),
      abi.encode(true)
    );
    vm.mockCall(
      address(assetManager), abi.encodeWithSelector(IAssetManager.isLiquidityManager.selector, owner), abi.encode(false)
    );
    vm.mockCall(
      address(assetManager), abi.encodeWithSelector(IAssetManager.isLiquidityManager.selector, user), abi.encode(false)
    );

    defaultImpl = address(basicImpl);
    basic = MatrixVaultBasic(
      address(
        new BeaconProxy(
          address(this),
          abi.encodeCall(
            MatrixVaultBasic.initialize, //
            (assetManager, IERC20Metadata(address(weth)), 'B', 'B')
          )
        )
      )
    );

    defaultImpl = address(cappedImpl);
    capped = MatrixVaultCapped(
      address(
        new BeaconProxy(
          address(this),
          abi.encodeCall(
            MatrixVaultCapped.initialize, //
            (assetManager, IERC20Metadata(address(weth)), 'C', 'C')
          )
        )
      )
    );

    defaultImpl = address(0);
  }

  function implementation() public view override returns (address) {
    if (msg.sender == address(basic)) return address(basicImpl);
    if (msg.sender == address(capped)) return address(cappedImpl);
    if (defaultImpl != address(0)) return defaultImpl;
    revert('unauthorized');
  }
}

contract MatrixVaultBasicTest is MatrixVaultTestBase {
  function test_initialize() public view {
    assertEq(basic.asset(), address(weth));
    assertEq(basic.name(), 'B');
    assertEq(basic.symbol(), 'B');
    assertEq(basic.decimals(), 18 + 6);

    assertEq(basic.assetManager(), assetManager);
    assertEq(basic.reclaimQueue(), reclaimQueue);

    assertEq(_erc1967Beacon(address(basic)), address(this));
  }

  function test_deposit(uint256 amount) public {
    vm.assume(0 < amount && amount < type(uint64).max);

    vm.deal(user, amount);
    vm.startPrank(user);

    weth.deposit{ value: amount }();
    weth.approve(address(basic), amount);
    basic.deposit(amount, user);

    vm.stopPrank();

    assertEq(basic.balanceOf(user), amount * 1e6, 'balance');
    assertEq(basic.totalAssets(), amount, 'totalAssets');
    assertEq(basic.totalSupply(), amount * 1e6, 'totalSupply');
    assertEq(basic.convertToShares(amount), amount * 1e6, 'convertToShares');
    assertEq(basic.convertToAssets(amount * 1e6), amount, 'convertToAssets');
  }

  function test_mint(uint256 amount) public {
    vm.assume(0 < amount && amount < type(uint64).max);

    vm.deal(user, amount);
    vm.startPrank(user);

    weth.deposit{ value: amount }();
    weth.approve(address(basic), amount);
    basic.mint(amount * 1e6, user);

    vm.stopPrank();

    assertEq(basic.balanceOf(user), amount * 1e6, 'balance');
    assertEq(basic.totalAssets(), amount, 'totalAssets');
    assertEq(basic.totalSupply(), amount * 1e6, 'totalSupply');
    assertEq(basic.convertToShares(amount), amount * 1e6, 'convertToShares');
    assertEq(basic.convertToAssets(amount * 1e6), amount, 'convertToAssets');
  }

  function test_withdraw(uint256 amount) public {
    test_deposit(amount);

    vm.prank(user);
    basic.approve(reclaimQueue, amount * 1e6);

    vm.prank(reclaimQueue);
    basic.withdraw(amount, user, user);

    assertEq(weth.balanceOf(user), amount, 'balance');
    assertEq(basic.balanceOf(user), 0, 'balance');
    assertEq(basic.totalAssets(), 0, 'totalAssets');
    assertEq(basic.totalSupply(), 0, 'totalSupply');
  }

  function test_withdraw_revertsIfUnauthorized(uint256 amount) public {
    test_deposit(amount);

    vm.prank(user);
    vm.expectRevert(StdError.Unauthorized.selector);
    basic.withdraw(amount, user, user);
  }

  function test_redeem(uint256 amount) public {
    test_deposit(amount);

    vm.prank(user);
    basic.approve(reclaimQueue, amount * 1e6);

    vm.prank(reclaimQueue);
    basic.redeem(amount * 1e6, user, user);

    assertEq(weth.balanceOf(user), amount, 'balance');
    assertEq(basic.balanceOf(user), 0, 'balance');
    assertEq(basic.totalAssets(), 0, 'totalAssets');
    assertEq(basic.totalSupply(), 0, 'totalSupply');
  }

  function test_redeem_revertsIfUnauthorized(uint256 amount) public {
    test_deposit(amount);

    vm.prank(user);
    vm.expectRevert(StdError.Unauthorized.selector);
    basic.redeem(amount * 1e6, user, user);
  }
}

contract MatrixVaultCappedTest is MatrixVaultTestBase {
  function setUp() public override {
    super.setUp();
  }

  function test_initialize() public view {
    assertEq(capped.asset(), address(weth));
    assertEq(capped.name(), 'C');
    assertEq(capped.symbol(), 'C');
    assertEq(capped.decimals(), 18 + 6);

    assertEq(capped.assetManager(), assetManager);
    assertEq(capped.reclaimQueue(), reclaimQueue);

    assertEq(_erc1967Beacon(address(capped)), address(this));
  }

  function test_setCap(uint256 amount) public {
    vm.assume(0 < amount && amount < type(uint64).max);

    assertEq(capped.loadCap(), 0);

    vm.prank(liquidityManager);
    capped.setCap(amount);

    assertEq(capped.loadCap(), amount);
  }

  function test_setCap_revertsIfUnauthorized(uint256 amount) public {
    vm.assume(0 < amount && amount < type(uint64).max);

    vm.prank(owner);
    vm.expectRevert(StdError.Unauthorized.selector);
    capped.setCap(amount);
  }

  function test_deposit(uint256 cap, uint256 amount) public {
    vm.assume(0 < amount && amount < type(uint64).max);
    vm.assume(amount <= cap && cap < type(uint64).max);

<<<<<<< HEAD
    vm.prank(liquidityManager);
    capped.setCap(cap * 1e6);
=======
    vm.prank(owner);
    capped.setCap(cap);
>>>>>>> 9e44fcca

    vm.deal(user, amount);
    vm.startPrank(user);

    weth.deposit{ value: amount }();
    weth.approve(address(capped), amount);
    capped.deposit(amount, user);

    vm.stopPrank();
  }

  function test_deposit_revertsIfCapExceeded(uint256 cap, uint256 amount) public {
    vm.assume(0 < amount && amount < type(uint64).max);
    vm.assume(cap < amount);

<<<<<<< HEAD
    vm.prank(liquidityManager);
    capped.setCap(cap * 1e6);
=======
    vm.prank(owner);
    capped.setCap(cap); // cap should be in assets, not shares
>>>>>>> 9e44fcca

    vm.deal(user, amount);
    vm.startPrank(user);

    weth.deposit{ value: amount }();
    weth.approve(address(capped), amount);

    vm.expectRevert(ERC4626.DepositMoreThanMax.selector);
    capped.deposit(amount, user);

    vm.stopPrank();
  }

  function test_mint(uint256 cap, uint256 amount) public {
    vm.assume(0 < amount && amount < type(uint64).max);
    vm.assume(amount <= cap && cap < type(uint64).max);

<<<<<<< HEAD
    vm.prank(liquidityManager);
    capped.setCap(cap * 1e6);
=======
    vm.prank(owner);
    capped.setCap(cap); // cap should be in assets, not shares
>>>>>>> 9e44fcca

    vm.deal(user, amount);
    vm.startPrank(user);

    weth.deposit{ value: amount }();
    weth.approve(address(capped), amount);
    capped.mint(amount * 1e6, user);

    vm.stopPrank();
  }

  function test_mint_revertsIfCapExceeded(uint256 cap, uint256 amount) public {
    vm.assume(0 < amount && amount < type(uint64).max);
    vm.assume(amount > cap);

<<<<<<< HEAD
    vm.prank(liquidityManager);
    capped.setCap(cap * 1e6);
=======
    vm.prank(owner);
    capped.setCap(cap); // cap should be in assets, not shares
>>>>>>> 9e44fcca

    vm.deal(user, amount);
    vm.startPrank(user);

    weth.deposit{ value: amount }();
    weth.approve(address(capped), amount);

    vm.expectRevert(ERC4626.MintMoreThanMax.selector);
    capped.mint(amount * 1e6, user);

    vm.stopPrank();
  }

  function test_withdraw(uint256 cap, uint256 amount) public {
    test_deposit(cap, amount);

    vm.prank(user);
    capped.approve(reclaimQueue, amount * 1e6);

    vm.prank(reclaimQueue);
    capped.withdraw(amount, user, user);
  }

  function test_withdraw_revertsIfUnauthorized(uint256 cap, uint256 amount) public {
    test_deposit(cap, amount);

    vm.prank(user);
    vm.expectRevert(StdError.Unauthorized.selector);
    capped.withdraw(amount, user, user);
  }

  function test_redeem(uint256 cap, uint256 amount) public {
    test_deposit(cap, amount);

    vm.prank(user);
    capped.approve(reclaimQueue, amount * 1e6);

    vm.prank(reclaimQueue);
    capped.redeem(amount * 1e6, user, user);
  }

  function test_redeem_revertsIfUnauthorized(uint256 cap, uint256 amount) public {
    test_deposit(cap, amount);

    vm.prank(user);
    vm.expectRevert(StdError.Unauthorized.selector);
    capped.redeem(amount * 1e6, user, user);
  }
}<|MERGE_RESOLUTION|>--- conflicted
+++ resolved
@@ -233,13 +233,8 @@
     vm.assume(0 < amount && amount < type(uint64).max);
     vm.assume(amount <= cap && cap < type(uint64).max);
 
-<<<<<<< HEAD
-    vm.prank(liquidityManager);
-    capped.setCap(cap * 1e6);
-=======
-    vm.prank(owner);
+    vm.prank(liquidityManager);
     capped.setCap(cap);
->>>>>>> 9e44fcca
 
     vm.deal(user, amount);
     vm.startPrank(user);
@@ -255,13 +250,8 @@
     vm.assume(0 < amount && amount < type(uint64).max);
     vm.assume(cap < amount);
 
-<<<<<<< HEAD
-    vm.prank(liquidityManager);
-    capped.setCap(cap * 1e6);
-=======
-    vm.prank(owner);
-    capped.setCap(cap); // cap should be in assets, not shares
->>>>>>> 9e44fcca
+    vm.prank(liquidityManager);
+    capped.setCap(cap);
 
     vm.deal(user, amount);
     vm.startPrank(user);
@@ -279,13 +269,8 @@
     vm.assume(0 < amount && amount < type(uint64).max);
     vm.assume(amount <= cap && cap < type(uint64).max);
 
-<<<<<<< HEAD
-    vm.prank(liquidityManager);
-    capped.setCap(cap * 1e6);
-=======
-    vm.prank(owner);
-    capped.setCap(cap); // cap should be in assets, not shares
->>>>>>> 9e44fcca
+    vm.prank(liquidityManager);
+    capped.setCap(cap);
 
     vm.deal(user, amount);
     vm.startPrank(user);
@@ -301,13 +286,8 @@
     vm.assume(0 < amount && amount < type(uint64).max);
     vm.assume(amount > cap);
 
-<<<<<<< HEAD
-    vm.prank(liquidityManager);
-    capped.setCap(cap * 1e6);
-=======
-    vm.prank(owner);
-    capped.setCap(cap); // cap should be in assets, not shares
->>>>>>> 9e44fcca
+    vm.prank(liquidityManager);
+    capped.setCap(cap);
 
     vm.deal(user, amount);
     vm.startPrank(user);
