// SPDX-License-Identifier: MIT
pragma solidity ^0.8.27;

import { console } from '@std/console.sol';
import { Vm } from '@std/Vm.sol';

import { IERC20Metadata } from '@oz-v5/interfaces/IERC20Metadata.sol';
import { ProxyAdmin } from '@oz-v5/proxy/transparent/ProxyAdmin.sol';
import { TransparentUpgradeableProxy } from '@oz-v5/proxy/transparent/TransparentUpgradeableProxy.sol';
import { ERC20 } from '@oz-v5/token/ERC20/ERC20.sol';

import { AssetManager } from '../../../src/hub/core/AssetManager.sol';
import { AssetManagerStorageV1 } from '../../../src/hub/core/AssetManagerStorageV1.sol';
import { HubAsset } from '../../../src/hub/core/HubAsset.sol';
import { MatrixVaultBasic } from '../../../src/hub/matrix/MatrixVaultBasic.sol';
import { ReclaimQueue } from '../../../src/hub/matrix/ReclaimQueue.sol';
import { Treasury } from '../../../src/hub/reward/Treasury.sol';
import { IAssetManager, IAssetManagerStorageV1 } from '../../../src/interfaces/hub/core/IAssetManager.sol';
import { IHubAsset } from '../../../src/interfaces/hub/core/IHubAsset.sol';
import { StdError } from '../../../src/lib/StdError.sol';
import { MockAssetManagerEntrypoint } from '../../mock/MockAssetManagerEntrypoint.t.sol';
import { MockERC20Snapshots } from '../../mock/MockERC20Snapshots.t.sol';
import { Toolkit } from '../../util/Toolkit.sol';

contract MockReclaimQueue { }

contract AssetManagerTest is Toolkit {
  ReclaimQueue _reclaimQueue;
  AssetManager _assetManager;
  Treasury _treasury;
  MockAssetManagerEntrypoint _assetManagerEntrypoint;
  MatrixVaultBasic _matrixVault;
  HubAsset _token;
  ProxyAdmin internal _proxyAdmin;

  address owner = makeAddr('owner');
  address user1 = makeAddr('user1');
  address immutable mitosis = makeAddr('mitosis'); // TODO: replace with actual contract

  uint48 branchChainId1 = 10;
  uint48 branchChainId2 = 20;
  address branchAsset1 = makeAddr('branchAsset1');
  address branchAsset2 = makeAddr('branchAsset2');
  address branchRewardTokenAddress = makeAddr('branchRewardTokenAddress');
  address strategist = makeAddr('strategist');

  function setUp() public {
    _proxyAdmin = new ProxyAdmin(owner);

    ReclaimQueue reclaimQueueImpl = new ReclaimQueue();
    _reclaimQueue = ReclaimQueue(
      payable(
        address(
          new TransparentUpgradeableProxy(
            address(reclaimQueueImpl),
            address(_proxyAdmin),
            abi.encodeCall(_reclaimQueue.initialize, (owner, address(_proxyAdmin)))
          )
        )
      )
    );

    Treasury treasuryImpl = new Treasury();
    _treasury = Treasury(
      payable(
        address(
          new TransparentUpgradeableProxy(
            address(treasuryImpl), address(_proxyAdmin), abi.encodeCall(_treasury.initialize, (owner))
          )
        )
      )
    );

    AssetManager assetManagerImpl = new AssetManager();
    _assetManager = AssetManager(
      payable(
        address(
          new TransparentUpgradeableProxy(
            address(assetManagerImpl),
            address(_proxyAdmin),
            abi.encodeCall(_assetManager.initialize, (owner, address(_treasury)))
          )
        )
      )
    );

    vm.startPrank(owner);
    _treasury.grantRole(_treasury.TREASURY_MANAGER_ROLE(), address(_assetManager));
    _assetManager.setReclaimQueue(address(_reclaimQueue));
    vm.stopPrank();

    _assetManagerEntrypoint = new MockAssetManagerEntrypoint(_assetManager, address(0));

    HubAsset tokenImpl = new HubAsset();
    _token = HubAsset(
      payable(
        address(
          new TransparentUpgradeableProxy(
            address(tokenImpl),
            address(_proxyAdmin),
            abi.encodeCall(_token.initialize, (owner, address(_assetManager), 'Token', 'TKN', 18))
          )
        )
      )
    );

    MatrixVaultBasic matrixVaultImpl = new MatrixVaultBasic();
    _matrixVault = MatrixVaultBasic(
      payable(
        address(
          new TransparentUpgradeableProxy(
            address(matrixVaultImpl),
            address(_proxyAdmin),
            abi.encodeCall(_matrixVault.initialize, (address(_assetManager), IERC20Metadata(address(_token)), '', ''))
          )
        )
      )
    );

    vm.startPrank(owner);
    _reclaimQueue.setAssetManager(address(_assetManager));
    _assetManager.setEntrypoint(address(_assetManagerEntrypoint));
    vm.stopPrank();
  }

  function test_deposit() public {
    vm.prank(owner);
    _assetManager.setAssetPair(address(_token), branchChainId1, branchAsset1);

    vm.prank(address(_assetManagerEntrypoint));
    _assetManager.deposit(branchChainId1, branchAsset1, user1, 100 ether);

    assertEq(_token.balanceOf(user1), 100 ether);
  }

  function test_deposit_Unauthorized() public {
    vm.prank(owner);
    _assetManager.setAssetPair(address(_token), branchChainId1, branchAsset1);

    vm.expectRevert(StdError.Unauthorized.selector);
    _assetManager.deposit(branchChainId1, branchAsset1, user1, 100 ether);
  }

  function test_deposit_BranchAssetPairNotExist() public {
    vm.startPrank(address(_assetManagerEntrypoint));

    vm.expectRevert(_errBranchAssetPairNotExist(branchAsset1));
    _assetManager.deposit(branchChainId1, branchAsset1, user1, 100 ether);

    vm.stopPrank();
  }

  function test_depositWithSupplyMatrix() public {
    vm.startPrank(owner);
    _assetManager.setAssetPair(address(_token), branchChainId1, branchAsset1);
    _assetManager.initializeMatrix(branchChainId1, address(_matrixVault));
    vm.stopPrank();

    vm.prank(address(_assetManagerEntrypoint));
    _assetManager.depositWithSupplyMatrix(branchChainId1, branchAsset1, user1, address(_matrixVault), 100 ether);

    assertEq(_token.balanceOf(user1), 0);
    assertEq(_matrixVault.balanceOf(user1), 100 ether);
  }

  function test_depositWithSupplyMatrix_Unauthorized() public {
    vm.startPrank(owner);
    _assetManager.setAssetPair(address(_token), branchChainId1, branchAsset1);
    _assetManager.initializeMatrix(branchChainId1, address(_matrixVault));
    vm.stopPrank();

    vm.expectRevert(StdError.Unauthorized.selector);
    _assetManager.depositWithSupplyMatrix(branchChainId1, branchAsset1, user1, address(_matrixVault), 100 ether);
  }

  function test_depositWithSupplyMatrix_BranchAssetPairNotExist() public {
    // No occurrence case until methods like unsetAssetPair are added.
  }

  function test_depositWithSupplyMatrix_MatrixNotInitialized() public {
    vm.startPrank(owner);
    _assetManager.setAssetPair(address(_token), branchChainId1, branchAsset1);
    // _assetManager.initializeMatrix(branchChainId1, address(_matrixVault));
    vm.stopPrank();

    vm.startPrank(address(_assetManagerEntrypoint));

    vm.expectRevert(_errMatrixNotInitialized(branchChainId1, address(_matrixVault)));
    _assetManager.depositWithSupplyMatrix(branchChainId1, branchAsset1, user1, address(_matrixVault), 100 ether);

    vm.stopPrank();
  }

  function test_depositWithSupplyMatrix_InvalidMatrixVault() public {
    MockERC20Snapshots myToken = new MockERC20Snapshots();
    myToken.initialize('Token', 'TKN');

    MatrixVaultBasic matrixVaultImpl = new MatrixVaultBasic();
    MatrixVaultBasic incorrectMatrixVault = MatrixVaultBasic(
      payable(
        address(
          new TransparentUpgradeableProxy(
            address(matrixVaultImpl),
            address(_proxyAdmin),
            abi.encodeCall(_matrixVault.initialize, (address(_assetManager), IERC20Metadata(address(myToken)), '', ''))
          )
        )
      )
    );

    vm.startPrank(owner);
    _assetManager.setAssetPair(address(_token), branchChainId1, branchAsset1);

    // add incorrect pair
    _assetManager.setAssetPair(address(myToken), branchChainId1, branchAsset2);
    _assetManager.initializeMatrix(branchChainId1, address(incorrectMatrixVault));
    vm.stopPrank();

    vm.startPrank(address(_assetManagerEntrypoint));

    vm.expectRevert(_errInvalidMatrixVault(address(incorrectMatrixVault), address(_token)));
    _assetManager.depositWithSupplyMatrix(branchChainId1, branchAsset1, user1, address(incorrectMatrixVault), 100 ether);

    vm.stopPrank();
  }

  function test_redeem() public {
    vm.prank(owner);
    _assetManager.setAssetPair(address(_token), branchChainId1, branchAsset1);

<<<<<<< HEAD
=======
    vm.prank(owner);
    _assetManager.setHubAssetRedeemStatus(branchChainId1, address(_token), true);

>>>>>>> 19d011c5
    vm.prank(address(_assetManagerEntrypoint));
    _assetManager.deposit(branchChainId1, branchAsset1, user1, 100 ether);

    vm.prank(user1);
    _assetManager.redeem(branchChainId1, address(_token), user1, 100 ether);

    assertEq(_token.balanceOf(user1), 0);
    assertEq(_token.balanceOf(address(_assetManager)), 0);
  }

  function test_redeem_Unauthorized() public {
    // TODO
  }

  function test_redeem_BranchAssetPairNotExist() public {
    // No occurrence case until methods like unsetAssetPair are added.
  }

  function test_redeem_ToZeroAddress() public {
    vm.prank(owner);
    _assetManager.setAssetPair(address(_token), branchChainId1, branchAsset1);

<<<<<<< HEAD
=======
    vm.prank(owner);
    _assetManager.setHubAssetRedeemStatus(branchChainId1, address(_token), true);

>>>>>>> 19d011c5
    vm.prank(address(_assetManagerEntrypoint));
    _assetManager.deposit(branchChainId1, branchAsset1, user1, 100 ether);

    vm.startPrank(user1);

    vm.expectRevert(_errZeroToAddress());
    _assetManager.redeem(branchChainId1, address(_token), address(0), 100 ether);

    vm.stopPrank();
  }

  function test_redeem_ZeroAmount() public {
    vm.prank(owner);
    _assetManager.setAssetPair(address(_token), branchChainId1, branchAsset1);

<<<<<<< HEAD
=======
    vm.prank(owner);
    _assetManager.setHubAssetRedeemStatus(branchChainId1, address(_token), true);

>>>>>>> 19d011c5
    vm.prank(address(_assetManagerEntrypoint));
    _assetManager.deposit(branchChainId1, branchAsset1, user1, 100 ether);

    vm.startPrank(user1);

    vm.expectRevert(_errZeroAmount());
    _assetManager.redeem(branchChainId1, address(_token), user1, 0);

    vm.stopPrank();
  }

  function test_redeem_BranchAvailableLiquidityInsufficient() public {
    vm.startPrank(owner);
    _assetManager.setAssetPair(address(_token), branchChainId1, branchAsset1);
    _assetManager.setAssetPair(address(_token), branchChainId2, branchAsset1);
<<<<<<< HEAD
=======
    _assetManager.setHubAssetRedeemStatus(branchChainId1, address(_token), true);
    _assetManager.setHubAssetRedeemStatus(branchChainId2, address(_token), true);
>>>>>>> 19d011c5
    vm.stopPrank();

    vm.startPrank(address(_assetManagerEntrypoint));
    _assetManager.deposit(branchChainId1, branchAsset1, user1, 100 ether);
    _assetManager.deposit(branchChainId2, branchAsset1, user1, 50 ether);
    vm.stopPrank();

    vm.startPrank(user1);

    vm.expectRevert(_errBranchAvailableLiquidityInsufficient(branchChainId1, address(_token), 100 ether, 101 ether));
    _assetManager.redeem(branchChainId1, address(_token), user1, 101 ether);

    vm.expectRevert(_errBranchAvailableLiquidityInsufficient(branchChainId2, address(_token), 50 ether, 51 ether));
    _assetManager.redeem(branchChainId2, address(_token), user1, 51 ether);

    assertEq(_assetManager.collateral(branchChainId1, address(_token)), 100 ether);
    _assetManager.redeem(branchChainId1, address(_token), user1, 100 ether);
    assertEq(_assetManager.collateral(branchChainId1, address(_token)), 0 ether);

    assertEq(_assetManager.collateral(branchChainId2, address(_token)), 50 ether);
    _assetManager.redeem(branchChainId2, address(_token), user1, 40 ether);
    assertEq(_assetManager.collateral(branchChainId2, address(_token)), 10 ether);

    vm.stopPrank();
  }

  function test_allocateMatrix() public {
    vm.startPrank(owner);
    _assetManager.setAssetPair(address(_token), branchChainId1, branchAsset1);
    _assetManager.initializeMatrix(branchChainId1, address(_matrixVault));
    _assetManager.setStrategist(address(_matrixVault), strategist);
    vm.stopPrank();

    vm.prank(address(_assetManagerEntrypoint));
    _assetManager.deposit(branchChainId1, branchAsset1, user1, 100 ether); // mint 100 of _token to user1

    vm.startPrank(user1);

    _token.approve(address(_matrixVault), 100 ether);
    _matrixVault.deposit(100 ether, user1);

    vm.stopPrank();

    assertEq(_assetManager.matrixIdle(address(_matrixVault)), 100 ether);

    vm.prank(strategist);
    _assetManager.allocateMatrix(branchChainId1, address(_matrixVault), 100 ether);

    assertEq(_assetManager.matrixAlloc(address(_matrixVault)), 100 ether);
    assertEq(_assetManager.matrixIdle(address(_matrixVault)), 0);
  }

  function test_allocateMatrix_Unauthorized() public {
    vm.startPrank(owner);
    _assetManager.setAssetPair(address(_token), branchChainId1, branchAsset1);
    _assetManager.initializeMatrix(branchChainId1, address(_matrixVault));
    _assetManager.setStrategist(address(_matrixVault), strategist);
    vm.stopPrank();

    vm.prank(address(_assetManagerEntrypoint));
    _assetManager.deposit(branchChainId1, branchAsset1, user1, 100 ether); // mint 100 of _token to user1

    vm.startPrank(user1);

    _token.approve(address(_matrixVault), 100 ether);
    _matrixVault.deposit(100 ether, user1);

    vm.stopPrank();

    assertEq(_assetManager.matrixIdle(address(_matrixVault)), 100 ether);

    vm.expectRevert(StdError.Unauthorized.selector);
    _assetManager.allocateMatrix(branchChainId1, address(_matrixVault), 100 ether);
  }

  function test_allocateMatrix_MatrixNotInitialized() public {
    vm.startPrank(owner);
    _assetManager.setAssetPair(address(_token), branchChainId1, branchAsset1);
    // _assetManager.initializeMatrix(branchChainId1, address(_matrixVault));
    _assetManager.setStrategist(address(_matrixVault), strategist);
    vm.stopPrank();

    vm.prank(address(_assetManagerEntrypoint));
    _assetManager.deposit(branchChainId1, branchAsset1, user1, 100 ether); // mint 100 of _token to user1

    vm.startPrank(user1);

    _token.approve(address(_matrixVault), 100 ether);
    _matrixVault.deposit(100 ether, user1);

    vm.stopPrank();

    assertEq(_assetManager.matrixIdle(address(_matrixVault)), 100 ether);

    vm.startPrank(strategist);

    vm.expectRevert(_errMatrixNotInitialized(branchChainId1, address(_matrixVault)));
    _assetManager.allocateMatrix(branchChainId1, address(_matrixVault), 100 ether);

    vm.stopPrank();
  }

  function test_allocateMatrix_MatrixInsufficient() public {
    vm.startPrank(owner);
    _assetManager.setAssetPair(address(_token), branchChainId1, branchAsset1);
    _assetManager.initializeMatrix(branchChainId1, address(_matrixVault));
    _assetManager.setStrategist(address(_matrixVault), strategist);
    vm.stopPrank();

    vm.prank(address(_assetManagerEntrypoint));
    _assetManager.deposit(branchChainId1, branchAsset1, user1, 100 ether); // mint 100 of _token to user1

    vm.startPrank(user1);

    _token.approve(address(_matrixVault), 100 ether);
    _matrixVault.deposit(100 ether, user1);

    vm.stopPrank();

    assertEq(_assetManager.matrixIdle(address(_matrixVault)), 100 ether);

    vm.startPrank(strategist);

    vm.expectRevert(_errMatrixInsufficient(address(_matrixVault)));
    _assetManager.allocateMatrix(branchChainId1, address(_matrixVault), 101 ether);

    vm.stopPrank();
  }

  function test_allocateMatrix_BranchAvailableLiquidityInsufficient() public {
    vm.startPrank(owner);
    _assetManager.setAssetPair(address(_token), branchChainId1, branchAsset1);
    _assetManager.setAssetPair(address(_token), branchChainId2, branchAsset2);
    _assetManager.initializeMatrix(branchChainId1, address(_matrixVault));
    _assetManager.initializeMatrix(branchChainId2, address(_matrixVault));
    _assetManager.setStrategist(address(_matrixVault), strategist);
    vm.stopPrank();

    vm.startPrank(address(_assetManagerEntrypoint));
    _assetManager.deposit(branchChainId1, branchAsset1, user1, 100 ether); // mint 100 of _token to user1
    _assetManager.deposit(branchChainId2, branchAsset2, user1, 100 ether); // mint 100 of _token to user1
    vm.stopPrank();

    vm.startPrank(user1);
    _token.approve(address(_matrixVault), 200 ether);
    _matrixVault.deposit(200 ether, user1);
    vm.stopPrank();

    vm.startPrank(strategist);

    assertEq(_assetManager.branchAvailableLiquidity(branchChainId1, address(_token)), 100 ether);
    assertEq(_assetManager.branchAvailableLiquidity(branchChainId2, address(_token)), 100 ether);
    assertEq(_assetManager.matrixIdle(address(_matrixVault)), 200 ether);
    assertEq(_assetManager.matrixAlloc(address(_matrixVault)), 0 ether);

    _assetManager.allocateMatrix(branchChainId1, address(_matrixVault), 30 ether);
    _assetManager.allocateMatrix(branchChainId2, address(_matrixVault), 50 ether);

    assertEq(_assetManager.branchAvailableLiquidity(branchChainId1, address(_token)), 70 ether);
    assertEq(_assetManager.branchAvailableLiquidity(branchChainId2, address(_token)), 50 ether);
    assertEq(_assetManager.matrixIdle(address(_matrixVault)), 120 ether);
    assertEq(_assetManager.matrixAlloc(address(_matrixVault)), 80 ether);

    vm.expectRevert(_errBranchAvailableLiquidityInsufficient(branchChainId1, address(_token), 70 ether, 71 ether));
    _assetManager.allocateMatrix(branchChainId1, address(_matrixVault), 71 ether);

    vm.stopPrank();
  }

  function test_deallocateMatrix() public {
    test_allocateMatrix();
    assertEq(_assetManager.matrixIdle(address(_matrixVault)), 0);
    assertEq(_assetManager.matrixAlloc(address(_matrixVault)), 100 ether);

    vm.prank(address(_assetManagerEntrypoint));
    _assetManager.deallocateMatrix(branchChainId1, address(_matrixVault), 100 ether);

    assertEq(_assetManager.matrixIdle(address(_matrixVault)), 100 ether);
    assertEq(_assetManager.matrixAlloc(address(_matrixVault)), 0);
  }

  function test_deallocateMatrix_Unauthorized() public {
    test_allocateMatrix();
    assertEq(_assetManager.matrixIdle(address(_matrixVault)), 0);
    assertEq(_assetManager.matrixAlloc(address(_matrixVault)), 100 ether);

    vm.expectRevert(StdError.Unauthorized.selector);
    _assetManager.deallocateMatrix(branchChainId1, address(_matrixVault), 100 ether);
  }

  function test_reserveMatrix() public {
    test_deallocateMatrix();
    assertEq(_assetManager.matrixIdle(address(_matrixVault)), 100 ether);

    vm.prank(owner);
    _reclaimQueue.enable(address(_matrixVault));

    vm.prank(user1); // Resolve
    _matrixVault.transfer(address(_reclaimQueue), 10 ether);

    vm.prank(strategist);
    _assetManager.reserveMatrix(address(_matrixVault), 10 ether);

    assertEq(_matrixVault.balanceOf(address(_reclaimQueue)), 0);
    assertEq(_assetManager.matrixIdle(address(_matrixVault)), 90 ether);
  }

  function test_reserveMatrix_Unauthorized() public {
    test_deallocateMatrix();
    assertEq(_assetManager.matrixIdle(address(_matrixVault)), 100 ether);

    vm.prank(owner);
    _reclaimQueue.enable(address(_matrixVault));

    vm.prank(user1); // Resolve
    _matrixVault.transfer(address(_reclaimQueue), 10 ether);

    vm.expectRevert(StdError.Unauthorized.selector);
    _assetManager.reserveMatrix(address(_matrixVault), 10 ether);
  }

  function test_settleMatrixYield() public {
    vm.prank(address(_assetManagerEntrypoint));
    _assetManager.settleMatrixYield(branchChainId1, address(_matrixVault), 100 ether);

    assertEq(_token.balanceOf(address(_assetManager)), 0);
  }

  function test_settleMatrixYield_Unauthorized() public {
    vm.expectRevert(StdError.Unauthorized.selector);
    _assetManager.settleMatrixYield(branchChainId1, address(_matrixVault), 100 ether);
  }

  function test_settleMatrixLoss() public {
    test_deposit();
    assertEq(_token.balanceOf(user1), 100 ether);

    vm.startPrank(user1);
    _token.approve(address(_matrixVault), 100 ether);
    _matrixVault.deposit(100 ether, user1);
    vm.stopPrank();

    vm.startPrank(owner);
    _assetManager.setStrategist(address(_matrixVault), strategist);
    _assetManager.initializeMatrix(branchChainId1, address(_matrixVault));
    vm.stopPrank();

    vm.prank(strategist);
    _assetManager.allocateMatrix(branchChainId1, address(_matrixVault), 100 ether);

    assertEq(_token.balanceOf(user1), 0);
    assertEq(_token.balanceOf(address(_matrixVault)), 100 ether);

    vm.prank(address(_assetManagerEntrypoint));
    _assetManager.settleMatrixLoss(branchChainId1, address(_matrixVault), 10 ether);

    assertEq(_token.balanceOf(address(_matrixVault)), 100 ether - 10 ether);
  }

  function test_settleMatrixLoss_Unauthorized() public {
    test_deposit();
    assertEq(_token.balanceOf(user1), 100 ether);

    vm.startPrank(user1);
    _token.approve(address(_matrixVault), 100 ether);
    _matrixVault.deposit(100 ether, user1);
    vm.stopPrank();

    assertEq(_token.balanceOf(user1), 0);
    assertEq(_token.balanceOf(address(_matrixVault)), 100 ether);

    vm.expectRevert(StdError.Unauthorized.selector);
    _assetManager.settleMatrixLoss(branchChainId1, address(_matrixVault), 10 ether);
  }

  function test_settleMatrixExtraRewards() public {
    MockERC20Snapshots rewardToken = new MockERC20Snapshots();
    rewardToken.initialize('Reward', '$REWARD');

    vm.startPrank(owner);
    _assetManager.setTreasury(address(_treasury));
    _assetManager.setAssetPair(address(rewardToken), branchChainId1, branchRewardTokenAddress);
    vm.stopPrank();

    assertEq(rewardToken.totalSupply(), 0);

    vm.prank(address(_assetManagerEntrypoint));
    _assetManager.settleMatrixExtraRewards(branchChainId1, address(_matrixVault), branchRewardTokenAddress, 100 ether);

    assertEq(rewardToken.totalSupply(), 100 ether);
  }

  function test_settleMatrixExtraRewards_Unauthorized() public {
    MockERC20Snapshots rewardToken = new MockERC20Snapshots();
    rewardToken.initialize('Reward', '$REWARD');

    vm.startPrank(owner);
    _assetManager.setTreasury(address(_treasury));
    _assetManager.setAssetPair(address(rewardToken), branchChainId1, branchRewardTokenAddress);
    vm.stopPrank();

    vm.expectRevert(StdError.Unauthorized.selector);
    _assetManager.settleMatrixExtraRewards(branchChainId1, address(_matrixVault), branchRewardTokenAddress, 100 ether);
  }

  function test_settleMatrixExtraRewards_BranchAssetPairNotExist() public {
    vm.startPrank(owner);
    _assetManager.setTreasury(address(_treasury));
    // _assetManager.setAssetPair(address(rewardToken), branchChainId1, branchRewardTokenAddress);
    vm.stopPrank();

    vm.startPrank(address(_assetManagerEntrypoint));

    vm.expectRevert(_errBranchAssetPairNotExist(branchRewardTokenAddress));
    _assetManager.settleMatrixExtraRewards(branchChainId1, address(_matrixVault), branchRewardTokenAddress, 100 ether);

    vm.stopPrank();
  }

  function test_initializeAsset() public {
    vm.prank(owner);
    _assetManager.setAssetPair(address(_token), branchChainId1, branchAsset1);

    vm.prank(owner);
    _assetManager.initializeAsset(branchChainId1, address(_token));

    assertEq(_assetManager.branchAsset(address(_token), branchChainId1), branchAsset1);
  }

  function test_initializeAsset_Unauthorized() public {
    vm.prank(owner);
    _assetManager.setAssetPair(address(_token), branchChainId1, branchAsset1);

    vm.expectRevert(_errOwnableUnauthorizedAccount(address(this)));
    _assetManager.initializeAsset(branchChainId1, address(_token));
  }

  function test_initializeAsset_InvalidParameter() public {
    vm.startPrank(owner);

    vm.expectRevert(_errInvalidParameter('hubAsset'));
    _assetManager.initializeAsset(branchChainId1, address(0));

    vm.stopPrank();
  }

  function test_initializeAsset_BranchAssetPairNotExist() public {
    vm.startPrank(owner);

    vm.expectRevert(_errBranchAssetPairNotExist(address(0)));
    _assetManager.initializeAsset(branchChainId1, address(_token));

    vm.stopPrank();
  }

  function test_initializeMatrix() public {
    vm.prank(owner);
    _assetManager.setAssetPair(address(_token), branchChainId1, branchAsset1);

    vm.prank(owner);
    _assetManager.initializeMatrix(branchChainId1, address(_matrixVault));

    assertTrue(_assetManager.matrixInitialized(branchChainId1, address(_matrixVault)));
  }

  function test_initializeMatrix_Unauthorized() public {
    vm.prank(owner);
    _assetManager.setAssetPair(address(_token), branchChainId1, branchAsset1);

    vm.expectRevert(_errOwnableUnauthorizedAccount(address(this)));
    _assetManager.initializeMatrix(branchChainId1, address(_matrixVault));
  }

  function test_initializeMatrix_InvalidParameter() public {
    vm.prank(owner);
    _assetManager.setAssetPair(address(_token), branchChainId1, branchAsset1);

    vm.startPrank(owner);

    vm.expectRevert(_errInvalidParameter('matrixVault'));
    _assetManager.initializeMatrix(branchChainId1, address(0));

    vm.stopPrank();
  }

  function test_initializeMatrix_BranchAssetPairNotExist() public {
    vm.startPrank(owner);

    vm.expectRevert(_errBranchAssetPairNotExist(address(0)));
    _assetManager.initializeMatrix(branchChainId1, address(_matrixVault));

    vm.stopPrank();
  }

  function test_initializeMatrix_MatrixAlreadyInitialized() public {
    test_initializeMatrix();
    assertTrue(_assetManager.matrixInitialized(branchChainId1, address(_matrixVault)));

    vm.startPrank(owner);

    vm.expectRevert(_errMatrixAlreadyInitialized(branchChainId1, address(_matrixVault)));
    _assetManager.initializeMatrix(branchChainId1, address(_matrixVault));

    vm.stopPrank();
  }

  function test_setAssetPair() public {
    vm.prank(owner);
    _assetManager.setAssetPair(address(_token), branchChainId1, branchAsset1);

    assertEq(_assetManager.branchAsset(address(_token), branchChainId1), branchAsset1);
  }

  function test_setAssetPair_Unauthorized() public {
    vm.expectRevert(_errOwnableUnauthorizedAccount(address(this)));
    _assetManager.setAssetPair(address(_token), branchChainId1, branchAsset1);
  }

  function test_setAssetPair_InvalidParameter() public {
    vm.startPrank(owner);

    vm.expectRevert(_errInvalidParameter('hubAsset'));
    _assetManager.setAssetPair(address(0), branchChainId1, branchAsset1);

    vm.stopPrank();
  }

  function test_setEntrypoint() public {
    MockAssetManagerEntrypoint newAssetManagerEntrypoint = new MockAssetManagerEntrypoint(_assetManager, address(0));

    assertEq(_assetManager.entrypoint(), address(_assetManagerEntrypoint));

    vm.startPrank(owner);

    _assetManager.setEntrypoint(address(newAssetManagerEntrypoint));
    vm.stopPrank();

    assertEq(_assetManager.entrypoint(), address(newAssetManagerEntrypoint));
  }

  function test_setEntrypoint_Unauthorized() public {
    MockAssetManagerEntrypoint newAssetManagerEntrypoint = new MockAssetManagerEntrypoint(_assetManager, address(0));

    vm.expectRevert(_errOwnableUnauthorizedAccount(address(this)));
    _assetManager.setEntrypoint(address(newAssetManagerEntrypoint));
  }

  function test_setEntrypoint_InvalidParameter() public {
    vm.startPrank(owner);

    vm.expectRevert(_errInvalidParameter('Entrypoint'));
    _assetManager.setEntrypoint(address(0));

    vm.stopPrank();
  }

  function test_setReclaimQueue() public {
    ReclaimQueue reclaimQueueImpl = new ReclaimQueue();
    ReclaimQueue newReclaimQueue = ReclaimQueue(
      payable(
        address(
          new TransparentUpgradeableProxy(
            address(reclaimQueueImpl),
            address(_proxyAdmin),
            abi.encodeCall(ReclaimQueue.initialize, (owner, address(_assetManager)))
          )
        )
      )
    );

    assertEq(_assetManager.reclaimQueue(), address(_reclaimQueue));

    vm.prank(owner);
    _assetManager.setReclaimQueue(address(newReclaimQueue));
    assertEq(_assetManager.reclaimQueue(), address(newReclaimQueue));
  }

  function test_setReclaimQueue_Unauthorized() public {
    ReclaimQueue reclaimQueueImpl = new ReclaimQueue();
    ReclaimQueue newReclaimQueue = ReclaimQueue(
      payable(
        address(
          new TransparentUpgradeableProxy(
            address(reclaimQueueImpl),
            address(_proxyAdmin),
            abi.encodeCall(ReclaimQueue.initialize, (owner, address(_assetManager)))
          )
        )
      )
    );

    vm.expectRevert(_errOwnableUnauthorizedAccount(address(this)));
    _assetManager.setReclaimQueue(address(newReclaimQueue));
  }

  function test_setReclaimQueue_InvalidParameter() public {
    vm.startPrank(owner);

    vm.expectRevert(_errInvalidParameter('ReclaimQueue'));
    _assetManager.setReclaimQueue(address(0));

    vm.stopPrank();
  }

  function test_setTreasury() public {
    assertEq(_assetManager.treasury(), address(_treasury));

    Treasury newTreasury = new Treasury();

    vm.prank(owner);
    _assetManager.setTreasury(address(newTreasury));

    assertEq(_assetManager.treasury(), address(newTreasury));
  }

  function test_setTreasury_Unauthorized() public {
    vm.expectRevert(_errOwnableUnauthorizedAccount(address(this)));
    _assetManager.setTreasury(address(_treasury));
  }

  function test_setTreasury_InvalidParameter() public {
    vm.startPrank(owner);

    vm.expectRevert(_errInvalidParameter('Treasury'));
    _assetManager.setTreasury(address(0));

    vm.stopPrank();
  }

  function test_setStrategist() public {
    assertEq(_assetManager.strategist(address(_matrixVault)), address(0));

    vm.prank(owner);
    _assetManager.setStrategist(address(_matrixVault), strategist);

    assertEq(_assetManager.strategist(address(_matrixVault)), strategist);

    address newStrategist = makeAddr('newStrategist');

    vm.prank(owner);
    _assetManager.setStrategist(address(_matrixVault), newStrategist);

    assertEq(_assetManager.strategist(address(_matrixVault)), newStrategist);
  }

  function test_setStrategist_Unauthorized() public {
    vm.expectRevert(_errOwnableUnauthorizedAccount(address(this)));
    _assetManager.setStrategist(address(_matrixVault), strategist);
  }

  function test_setStrategist_InvalidParameter() public {
    vm.startPrank(owner);

    vm.expectRevert(_errInvalidParameter('MatrixVault'));
    _assetManager.setStrategist(address(0), strategist);

    vm.stopPrank();
  }

  function _errTreasuryNotSet() internal pure returns (bytes memory) {
    return abi.encodeWithSelector(IAssetManagerStorageV1.IAssetManagerStorageV1__TreasuryNotSet.selector);
  }

  function _errBranchAssetPairNotExist(address branchAsset) internal pure returns (bytes memory) {
    return abi.encodeWithSelector(
      IAssetManagerStorageV1.IAssetManagerStorageV1__BranchAssetPairNotExist.selector, branchAsset
    );
  }

  function _errMatrixNotInitialized(uint256 chainId, address matrixVault) internal pure returns (bytes memory) {
    return abi.encodeWithSelector(
      IAssetManagerStorageV1.IAssetManagerStorageV1__MatrixNotInitialized.selector, chainId, matrixVault
    );
  }

  function _errMatrixAlreadyInitialized(uint256 chainId, address matrixVault) internal pure returns (bytes memory) {
    return abi.encodeWithSelector(
      IAssetManagerStorageV1.IAssetManagerStorageV1__MatrixAlreadyInitialized.selector, chainId, matrixVault
    );
  }

  function _errBranchAvailableLiquidityInsufficient(
    uint256 chainId,
    address hubAsset,
    uint256 available,
    uint256 amount
  ) internal pure returns (bytes memory) {
    return abi.encodeWithSelector(
      IAssetManagerStorageV1.IAssetManagerStorageV1__BranchAvailableLiquidityInsufficient.selector,
      chainId,
      hubAsset,
      available,
      amount
    );
  }

  function _errInvalidMatrixVault(address matrixVault, address hubAsset) internal pure returns (bytes memory) {
    return abi.encodeWithSelector(IAssetManager.IAssetManager__InvalidMatrixVault.selector, matrixVault, hubAsset);
  }

  function _errMatrixInsufficient(address matrixVault) internal pure returns (bytes memory) {
    return abi.encodeWithSelector(IAssetManager.IAssetManager__MatrixInsufficient.selector, matrixVault);
  }
}<|MERGE_RESOLUTION|>--- conflicted
+++ resolved
@@ -228,12 +228,6 @@
     vm.prank(owner);
     _assetManager.setAssetPair(address(_token), branchChainId1, branchAsset1);
 
-<<<<<<< HEAD
-=======
-    vm.prank(owner);
-    _assetManager.setHubAssetRedeemStatus(branchChainId1, address(_token), true);
-
->>>>>>> 19d011c5
     vm.prank(address(_assetManagerEntrypoint));
     _assetManager.deposit(branchChainId1, branchAsset1, user1, 100 ether);
 
@@ -256,12 +250,6 @@
     vm.prank(owner);
     _assetManager.setAssetPair(address(_token), branchChainId1, branchAsset1);
 
-<<<<<<< HEAD
-=======
-    vm.prank(owner);
-    _assetManager.setHubAssetRedeemStatus(branchChainId1, address(_token), true);
-
->>>>>>> 19d011c5
     vm.prank(address(_assetManagerEntrypoint));
     _assetManager.deposit(branchChainId1, branchAsset1, user1, 100 ether);
 
@@ -277,12 +265,6 @@
     vm.prank(owner);
     _assetManager.setAssetPair(address(_token), branchChainId1, branchAsset1);
 
-<<<<<<< HEAD
-=======
-    vm.prank(owner);
-    _assetManager.setHubAssetRedeemStatus(branchChainId1, address(_token), true);
-
->>>>>>> 19d011c5
     vm.prank(address(_assetManagerEntrypoint));
     _assetManager.deposit(branchChainId1, branchAsset1, user1, 100 ether);
 
@@ -298,11 +280,6 @@
     vm.startPrank(owner);
     _assetManager.setAssetPair(address(_token), branchChainId1, branchAsset1);
     _assetManager.setAssetPair(address(_token), branchChainId2, branchAsset1);
-<<<<<<< HEAD
-=======
-    _assetManager.setHubAssetRedeemStatus(branchChainId1, address(_token), true);
-    _assetManager.setHubAssetRedeemStatus(branchChainId2, address(_token), true);
->>>>>>> 19d011c5
     vm.stopPrank();
 
     vm.startPrank(address(_assetManagerEntrypoint));
