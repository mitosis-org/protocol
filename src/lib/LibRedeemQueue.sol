// SPDX-License-Identifier: MIT
pragma solidity ^0.8.28;

import { Math } from '@oz-v5/utils/math/Math.sol';
import { SafeCast } from '@oz-v5/utils/math/SafeCast.sol';

/**
 * @dev LIFECYCLE:
 * 1. enqueue
 * 2. update queue offset
 * 3. update index offset
 * 3. claim (single, multiple, by recipient, by recipient with custom claim size)
 */
library LibRedeemQueue {
  using SafeCast for uint256;

  struct Request {
    uint256 accumulated;
    address recipient;
    uint48 createdAt;
    uint48 claimedAt;
    bytes metadata;
  }

  struct Index {
    uint256 offset;
    uint256 size;
    mapping(uint256 index => uint256 itemIndex) data;
  }

  struct ReserveLog {
    uint256 accumulated;
    uint48 reservedAt;
    bytes metadata;
  }

  // INVARIANTS:
  /// QUEUE
  // * offset < size
  // * count(data) == size
  // * data[size - 1].accumulated is the total accumulated amount
  /// INDEX
  // * count(indexes[recipient]) == indexes[recipient].size
  // * sum(count(indexes[all_recipient])) == size
  struct Queue {
    uint256 offset;
    uint256 size;
    uint256 redeemPeriod;
    ReserveLog[] reserveHistory;
    mapping(uint256 index => Request item) data;
    mapping(address recipient => Index index) indexes; // index request by recipient
  }

  uint256 constant DEFAULT_CLAIM_SIZE = 100;

  event Queued(address indexed recipient, uint256 requestIdx, uint256 amount);
  event Claimed(address indexed recipient, uint256 requestIdx);
  event Reserved(address indexed executor, uint256 amount, uint256 historyIndex);
  event QueueOffsetUpdated(uint256 oldOffset, uint256 newOffset);
  event IndexOffsetUpdated(address indexed recipient, uint256 oldOffset, uint256 newOffset);

  error LibRedeemQueue__EmptyIndex(address recipient);
  error LibRedeemQueue__IndexOutOfRange(uint256 index, uint256 from, uint256 to);
  error LibRedeemQueue__NotReadyToClaim(uint256 index);
  error LibRedeemQueue__InvalidRequestAmount();
  error LibRedeemQueue__InvalidReserveAmount();

  function isClaimed(Request memory x) internal pure returns (bool) {
    return x.claimedAt != 0;
  }

  function isReserved(Queue storage q, Request memory x) internal view returns (bool) {
    return q.reserveHistory.length != 0 && x.accumulated <= q.reserveHistory[q.reserveHistory.length - 1].accumulated;
  }

  function get(Queue storage q, uint256 itemIndex) internal view returns (Request memory) {
    require(itemIndex < q.size, LibRedeemQueue__IndexOutOfRange(itemIndex, 0, q.size - 1));
    return q.data[itemIndex];
  }

  function get(Index storage idx, uint256 i) internal view returns (uint256 itemIndex) {
    require(i < idx.size, LibRedeemQueue__IndexOutOfRange(i, 0, idx.size - 1));
    return idx.data[i];
  }

  function get(Queue storage q, Index storage idx, uint256 i) internal view returns (Request memory) {
    return get(q, get(idx, i));
  }

  function totalRequestAmount(Queue storage q) internal view returns (uint256) {
    return q.size == 0 ? 0 : q.data[q.size - 1].accumulated;
<<<<<<< HEAD
  }

  function totalReservedAmount(Queue storage q) internal view returns (uint256) {
    return q.reserveHistory.length == 0 ? 0 : q.reserveHistory[q.reserveHistory.length - 1].accumulated;
  }

  function totalPendingAmount(Queue storage q) internal view returns (uint256) {
    uint256 totalRequested = totalRequestAmount(q);
    uint256 totalReserved = totalReservedAmount(q);
    return totalRequested > totalReserved ? totalRequested - totalReserved : 0;
  }

=======
  }

  function totalReservedAmount(Queue storage q) internal view returns (uint256) {
    return q.reserveHistory.length == 0 ? 0 : q.reserveHistory[q.reserveHistory.length - 1].accumulated;
  }

  function totalPendingAmount(Queue storage q) internal view returns (uint256) {
    uint256 totalRequested = totalRequestAmount(q);
    uint256 totalReserved = totalReservedAmount(q);
    return totalRequested > totalReserved ? totalRequested - totalReserved : 0;
  }

>>>>>>> 758f0ae7
  function requestAmount(Queue storage q, uint256 itemIndex) internal view returns (uint256) {
    uint256 accumulated = get(q, itemIndex).accumulated;
    uint256 prevAccumulated = itemIndex == 0 ? 0 : get(q, itemIndex - 1).accumulated;
    return accumulated - prevAccumulated;
  }

  function reserveLog(Queue storage q, uint256 itemIndex)
    internal
    view
    returns (ReserveLog memory reserveLog_, bool isReserved_)
  {
    Request memory req = get(q, itemIndex);
    return _searchReserveLog(q.reserveHistory, req.accumulated);
  }

  function reservedAt(Queue storage q, uint256 itemIndex) internal view returns (uint256 reservedAt_, bool isReserved_) {
    return _reservedAt(q, get(q, itemIndex));
  }

  function resolvedAt(Queue storage q, uint256 itemIndex, uint256 now_)
    internal
    view
    returns (uint256 resolvedAt_, bool isResolved_)
  {
    Request memory req = get(q, itemIndex);

    (uint256 reservedAt_, bool isReserved_) = _reservedAt(q, req);
    if (!isReserved_) return (0, false);

    uint256 redeemPeriodCheckpoint = req.createdAt + q.redeemPeriod;
    if (now_ < redeemPeriodCheckpoint) return (0, false);

    return (Math.min(reservedAt_, redeemPeriodCheckpoint), true);
  }

  function index(Queue storage q, address recipient) internal view returns (Index storage) {
    Index storage idx = q.indexes[recipient];
    require(idx.size != 0, LibRedeemQueue__EmptyIndex(recipient));
    return idx;
  }

  function claimable(Queue storage q, address recipient, uint256 accumulated, uint256 timestamp)
    internal
    view
    returns (uint256[] memory indexes)
  {
    Index storage idx = index(q, recipient);

    uint256 offset = idx.offset;
    (uint256 queueOffset,) = _searchQueueOffset(q, accumulated, timestamp);
    (uint256 newOffset,) = _searchIndexOffset(idx, queueOffset);

    uint256 count = 0;
    for (uint256 i = offset; i < newOffset; i++) {
      Request memory req = q.data[idx.data[i]];
      if (isClaimed(req)) continue;
      count += 1;
    }

    indexes = new uint256[](count);
    for ((uint256 i, uint256 j) = (offset, 0); i < newOffset; i++) {
      uint256 itemIndex = idx.data[i];
      if (isClaimed(q.data[itemIndex])) continue;
      indexes[j++] = itemIndex;
    }

    return indexes;
  }

  function searchQueueOffset(Queue storage q, uint256 accumulated, uint256 timestamp)
    internal
    view
    returns (uint256 offset, bool found)
  {
    return _searchQueueOffset(q, accumulated, timestamp);
  }

  function searchIndexOffset(Queue storage q, address recipient, uint256 accumulated, uint256 timestamp)
    internal
    view
    returns (uint256 offset, bool found)
  {
    (uint256 queueOffset,) = _searchQueueOffset(q, accumulated, timestamp);
    return _searchIndexOffset(q.indexes[recipient], queueOffset);
  }

  function searchReserveLog(Queue storage q, uint256 accumulated)
    internal
    view
    returns (ReserveLog memory log, bool found)
  {
    return _searchReserveLog(q.reserveHistory, accumulated);
  }

  function enqueue(Queue storage q, address recipient, uint256 amount, uint48 timestamp, bytes memory metadata)
    internal
    returns (uint256 itemIndex)
  {
    require(amount != 0, LibRedeemQueue__InvalidRequestAmount());

    bool isPrevItemExists = q.size > 0;
    itemIndex = q.size;

    // store request
    uint256 accumulated = amount;
    if (isPrevItemExists) {
      Request memory prevReq = q.data[itemIndex - 1];
      accumulated += prevReq.accumulated;
    }

    q.data[itemIndex] = Request({
      accumulated: accumulated,
      recipient: recipient,
      createdAt: timestamp,
      claimedAt: 0,
      metadata: metadata
    });
    q.size += 1;

    // submit index
    Index storage idx = q.indexes[recipient];
    idx.data[idx.size] = itemIndex;
    idx.size += 1;

    emit Queued(recipient, itemIndex, amount);

    return itemIndex;
  }

  function claim(Queue storage q, address recipient, uint48 timestamp) internal returns (uint256 totalClaimed_) {
    return claim(q, recipient, DEFAULT_CLAIM_SIZE, timestamp);
  }

  function claim(Queue storage q, address recipient, uint256 maxClaimSize, uint48 timestamp)
    internal
    returns (uint256 totalClaimed_)
  {
    _updateQueueOffset(q, totalReservedAmount(q), timestamp);

    Index storage idx = q.indexes[recipient];

    uint256 queueOffset = q.offset;
    uint256 idxOffset = idx.offset;
    uint256 i = idxOffset;
    for (; i < idx.size; i++) {
      if (i - idxOffset >= maxClaimSize) break;

      uint256 itemIndex = idx.data[i];
      Request memory req = q.data[itemIndex];
      if (isClaimed(req)) continue;
      if (itemIndex >= queueOffset) break;
      q.data[itemIndex].claimedAt = timestamp;
      // simplified version of calculating request amount
      totalClaimed_ += itemIndex == 0 ? req.accumulated : req.accumulated - q.data[itemIndex - 1].accumulated;

      emit Claimed(recipient, itemIndex);
    }

    // update index offset if there's any claimed request
    if (totalClaimed_ > 0) idx.offset = i;

    return totalClaimed_;
  }

<<<<<<< HEAD
  function reserve(Queue storage q, address executor, uint256 amount, uint48 timestamp, bytes memory metadata)
    internal
    returns (uint256)
  {
=======
  function reserve(Queue storage q, address executor, uint256 amount, uint48 timestamp, bytes memory metadata) internal {
>>>>>>> 758f0ae7
    require(amount != 0, LibRedeemQueue__InvalidReserveAmount());
    uint256 historyIndex = q.reserveHistory.length;

    ReserveLog memory log = q.reserveHistory.length == 0
      ? ReserveLog({ accumulated: amount, reservedAt: timestamp, metadata: metadata })
      : ReserveLog({
        accumulated: q.reserveHistory[historyIndex - 1].accumulated + amount,
        reservedAt: timestamp,
        metadata: metadata
      });

    q.reserveHistory.push(log);

    _updateQueueOffset(q, log.accumulated, timestamp);

    emit Reserved(executor, amount, historyIndex);
<<<<<<< HEAD

    return historyIndex;
  }

=======
  }

>>>>>>> 758f0ae7
  function update(Queue storage q, uint48 timestamp) internal returns (uint256 offset, bool updated) {
    return _updateQueueOffset(q, totalRequestAmount(q), timestamp);
  }

  function _reservedAt(Queue storage q, Request memory req)
    private
    view
    returns (uint256 reservedAt_, bool isReserved_)
  {
    if (!isReserved(q, req)) return (0, false);

    (ReserveLog memory log, bool found) = _searchReserveLog(q.reserveHistory, req.accumulated);
    if (!found) return (0, false);

    return (log.reservedAt, true);
  }

  function _updateQueueOffset(Queue storage q, uint256 accumulated, uint256 timestamp)
    private
    returns (uint256 offset, bool updated)
  {
    (offset, updated) = _searchQueueOffset(q, accumulated, timestamp);

    // assign
    if (updated) {
      uint256 oldOffset = q.offset;
      q.offset = offset;
      emit QueueOffsetUpdated(oldOffset, offset);
    }
    return (offset, updated);
  }

  function _updateIndexOffset(Queue storage q, address recipient) private returns (uint256 offset, bool updated) {
    Index storage idx = q.indexes[recipient];
    (offset, updated) = _searchIndexOffset(idx, q.offset);

    // assign
    if (updated) {
      uint256 oldOffset = idx.offset;
      idx.offset = offset;
      emit IndexOffsetUpdated(recipient, oldOffset, offset);
    }
    return (offset, updated);
  }

  function _searchQueueOffset(Queue storage q, uint256 accumulated, uint256 timestamp)
    private
    view
    returns (uint256 offset, bool found)
  {
    offset = q.offset;

    uint256 low = offset;
    uint256 high = q.size;
    if (low == high) return (low, false);

    uint256 redeemPeriod = q.redeemPeriod;
    while (low < high) {
      uint256 mid = Math.average(low, high);
      Request memory req = q.data[mid];
      if (req.accumulated <= accumulated && req.createdAt + redeemPeriod <= timestamp) low = mid + 1;
      else high = mid;
    }

    if (low == offset) return (low, false);
    return (low, true);
  }

  function _searchIndexOffset(Index storage idx, uint256 queueOffset) private view returns (uint256 offset, bool found) {
    offset = idx.offset;

    uint256 low = offset;
    uint256 high = idx.size;
    if (low == high) return (low, false);

    while (low < high) {
      uint256 mid = Math.average(low, high);
      if (queueOffset > idx.data[mid]) low = mid + 1;
      else high = mid;
    }

    if (low == offset) return (low, false);
    return (low, true);
  }

  function _searchReserveLog(ReserveLog[] memory logs, uint256 accumulated)
    private
    pure
    returns (ReserveLog memory log, bool found)
  {
    uint256 low = 0;
    uint256 high = logs.length;
    if (low == high) return (log, false);

    // ensure accumulated is within the range of the logs
    if (accumulated < logs[low].accumulated || logs[high - 1].accumulated < accumulated) {
      return (log, false);
    }

    while (low < high) {
      uint256 mid = Math.average(low, high);
      if (logs[mid].accumulated < accumulated) low = mid + 1;
      else high = mid;
    }

    return (logs[low], true);
  }
}<|MERGE_RESOLUTION|>--- conflicted
+++ resolved
@@ -89,7 +89,6 @@
 
   function totalRequestAmount(Queue storage q) internal view returns (uint256) {
     return q.size == 0 ? 0 : q.data[q.size - 1].accumulated;
-<<<<<<< HEAD
   }
 
   function totalReservedAmount(Queue storage q) internal view returns (uint256) {
@@ -102,20 +101,6 @@
     return totalRequested > totalReserved ? totalRequested - totalReserved : 0;
   }
 
-=======
-  }
-
-  function totalReservedAmount(Queue storage q) internal view returns (uint256) {
-    return q.reserveHistory.length == 0 ? 0 : q.reserveHistory[q.reserveHistory.length - 1].accumulated;
-  }
-
-  function totalPendingAmount(Queue storage q) internal view returns (uint256) {
-    uint256 totalRequested = totalRequestAmount(q);
-    uint256 totalReserved = totalReservedAmount(q);
-    return totalRequested > totalReserved ? totalRequested - totalReserved : 0;
-  }
-
->>>>>>> 758f0ae7
   function requestAmount(Queue storage q, uint256 itemIndex) internal view returns (uint256) {
     uint256 accumulated = get(q, itemIndex).accumulated;
     uint256 prevAccumulated = itemIndex == 0 ? 0 : get(q, itemIndex - 1).accumulated;
@@ -280,14 +265,10 @@
     return totalClaimed_;
   }
 
-<<<<<<< HEAD
   function reserve(Queue storage q, address executor, uint256 amount, uint48 timestamp, bytes memory metadata)
     internal
     returns (uint256)
   {
-=======
-  function reserve(Queue storage q, address executor, uint256 amount, uint48 timestamp, bytes memory metadata) internal {
->>>>>>> 758f0ae7
     require(amount != 0, LibRedeemQueue__InvalidReserveAmount());
     uint256 historyIndex = q.reserveHistory.length;
 
@@ -304,15 +285,10 @@
     _updateQueueOffset(q, log.accumulated, timestamp);
 
     emit Reserved(executor, amount, historyIndex);
-<<<<<<< HEAD
 
     return historyIndex;
   }
-
-=======
-  }
-
->>>>>>> 758f0ae7
+  
   function update(Queue storage q, uint48 timestamp) internal returns (uint256 offset, bool updated) {
     return _updateQueueOffset(q, totalRequestAmount(q), timestamp);
   }
