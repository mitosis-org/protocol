--- conflicted
+++ resolved
@@ -10,13 +10,8 @@
 import { Initializable } from '@ozu-v5/proxy/utils/Initializable.sol';
 
 import { ERC7201Utils } from '../../lib/ERC7201Utils.sol';
-<<<<<<< HEAD
 import { GovernorTwabVotesUpgradeable } from './GovernorTwabVotesUpgradeable.sol';
 import { TwabSnapshotsUtils } from '../../lib/TwabSnapshotsUtils.sol';
-=======
-import { TwabSnapshotsUtils } from '../../lib/TwabSnapshotsUtils.sol';
-import { GovernorTwabVotesUpgradeable } from './GovernorTwabVotesUpgradeable.sol';
->>>>>>> 0c91a094
 
 /**
  * @dev Extension of {Governor} for voting weight extraction from an {ITwabSnapshots} token and a quorum expressed as a
