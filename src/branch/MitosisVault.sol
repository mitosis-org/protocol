--- conflicted
+++ resolved
@@ -66,8 +66,6 @@
     return _getStorageV1().eols[hubEOLVault].strategyExecutor;
   }
 
-<<<<<<< HEAD
-=======
   //=========== NOTE: VIEW FUNCTIONS ===========//
 
   function isAssetInitialized(address asset) external view returns (bool) {
@@ -90,7 +88,6 @@
     return _getStorageV1().eols[hubEOLVault].strategyExecutor;
   }
 
->>>>>>> 9eb45cc9
   //=========== NOTE: MUTATIVE FUNCTIONS ===========//
 
   //=========== NOTE: MUTATIVE - ASSET FUNCTIONS ===========//
@@ -265,7 +262,6 @@
 
   //=========== NOTE: OWNABLE FUNCTIONS ===========//
 
-<<<<<<< HEAD
   function setEntrypoint(IMitosisVaultEntrypoint entrypoint_) external {
     StorageV1 storage $ = _getStorageV1();
 
@@ -289,14 +285,6 @@
   }
 
   function setStrategyExecutor(address hubEOLVault, address strategyExecutor_) external {
-=======
-  function setEntrypoint(IMitosisVaultEntrypoint entrypoint_) external onlyOwner {
-    _getStorageV1().entrypoint = entrypoint_;
-    emit EntrypointSet(address(entrypoint_));
-  }
-
-  function setStrategyExecutor(address hubEOLVault, address strategyExecutor_) external onlyOwner {
->>>>>>> 9eb45cc9
     StorageV1 storage $ = _getStorageV1();
 
     $.globalAccessControlManager.assertHasRole(address(this), msg.sig, _msgSender());
@@ -334,7 +322,6 @@
       StdError.InvalidAddress('strategyExecutor.asset')
     );
 
-<<<<<<< HEAD
     $.globalAccessControlManager.grant(address(this), MitosisVault.deallocateEOL.selector, strategyExecutor_);
     $.globalAccessControlManager.grant(address(this), MitosisVault.fetchEOL.selector, strategyExecutor_);
     $.globalAccessControlManager.grant(address(this), MitosisVault.returnEOL.selector, strategyExecutor_);
@@ -352,10 +339,6 @@
     _assertAssetInitialized($, asset);
 
     $.globalAccessControlManager.pause(address(this), MitosisVault.deposit.selector, keccak256(abi.encode(asset)));
-=======
-    eolInfo.strategyExecutor = strategyExecutor_;
-    emit StrategyExecutorSet(hubEOLVault, strategyExecutor_);
->>>>>>> 9eb45cc9
   }
 
   function haltDepositWithOptIn(address asset) external {
@@ -401,19 +384,10 @@
   function resumeFetchEOL(address hubEOLVault) external {
     StorageV1 storage $ = _getStorageV1();
 
-<<<<<<< HEAD
     $.globalAccessControlManager.assertHasRole(address(this), msg.sig, _msgSender());
     _assertEOLInitialized($, hubEOLVault);
 
     $.globalAccessControlManager.unpause(address(this), MitosisVault.fetchEOL.selector);
-=======
-  function _assertOnlyEntrypoint(StorageV1 storage $) internal view {
-    require(_msgSender() == address($.entrypoint), StdError.Unauthorized());
-  }
-
-  function _assertOnlyStrategyExecutor(StorageV1 storage $, address hubEOLVault) internal view {
-    require(_msgSender() == $.eols[hubEOLVault].strategyExecutor, StdError.Unauthorized());
->>>>>>> 9eb45cc9
   }
 
   //=========== NOTE: INTERNAL FUNCTIONS ===========//
