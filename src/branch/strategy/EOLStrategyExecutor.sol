// SPDX-License-Identifier: MIT
pragma solidity 0.8.27;

import { IERC20 } from '@oz-v5/token/ERC20/IERC20.sol';
import { SafeERC20, IERC20 } from '@oz-v5/token/ERC20/utils/SafeERC20.sol';
import { SafeERC20 } from '@oz-v5/token/ERC20/utils/SafeERC20.sol';
import { Address } from '@oz-v5/utils/Address.sol';

import { Ownable2StepUpgradeable } from '@ozu-v5/access/Ownable2StepUpgradeable.sol';

import { EOLStrategyExecutorStorageV1 } from '../../branch/strategy/EOLStrategyExecutorStorageV1.sol';
import { StdStrategy } from '../../branch/strategy/strategies/StdStrategy.sol';
import { IMitosisVault } from '../../interfaces/branch/IMitosisVault.sol';
import { IEOLStrategyExecutor } from '../../interfaces/branch/strategy/IEOLStrategyExecutor.sol';
import { IStrategy, IStrategyDependency } from '../../interfaces/branch/strategy/IStrategy.sol';
import { Pausable } from '../../lib/Pausable.sol';
import { StdError } from '../../lib/StdError.sol';

contract EOLStrategyExecutor is
  IStrategyDependency,
  IEOLStrategyExecutor,
  Pausable,
  Ownable2StepUpgradeable,
  EOLStrategyExecutorStorageV1
{
  using SafeERC20 for IERC20;
  using Address for address;

  //=========== NOTE: IMMUTABLE VARIABLES ===========//

  IMitosisVault internal immutable _vault;
  IERC20 internal immutable _asset;
  address internal immutable _hubEOLVault;

  //=========== NOTE: INITIALIZATION FUNCTIONS ===========//

  constructor(IMitosisVault vault_, IERC20 asset_, address hubEOLVault_) initializer {
    _vault = vault_;
    _asset = asset_;
    _hubEOLVault = hubEOLVault_;
  }

  fallback() external payable {
    revert StdError.Unauthorized();
  }

  receive() external payable {
    revert StdError.Unauthorized();
  }

  function initialize(address owner_, address emergencyManager_) public initializer {
    __Pausable_init();
    __Ownable2Step_init();
    _transferOwnership(owner_);

    StorageV1 storage $ = _getStorageV1();

    $.emergencyManager = emergencyManager_;
  }

  //=========== NOTE: VIEW FUNCTIONS ===========//

  function vault() public view returns (IMitosisVault) {
    return _vault;
  }

  function asset() public view override(IEOLStrategyExecutor, IStrategyDependency) returns (IERC20) {
    return _asset;
  }

  function hubEOLVault() public view returns (address) {
    return _hubEOLVault;
  }

  function strategist() external view returns (address) {
    return _getStorageV1().strategist;
  }

  function emergencyManager() external view returns (address) {
    return _getStorageV1().emergencyManager;
  }

  function getStrategy(uint256 strategyId) external view override returns (Strategy memory) {
    return _getStrategy(_getStorageV1(), strategyId);
  }

  function getStrategy(address implementation) external view override returns (Strategy memory) {
    return _getStrategy(_getStorageV1(), implementation);
  }

  /**
   * @dev you must need to careful when using this function. If the enabled list is too long, it may cause out of gas
   */
  function getEnabledStrategyIds() external view override returns (uint256[] memory) {
    return _getStorageV1().strategies.enabled;
  }

  function isStrategyEnabled(uint256 strategyId) external view returns (bool) {
    return _isStrategyEnabled(_getStorageV1(), strategyId);
  }

  function isStrategyEnabled(address implementation) external view returns (bool) {
    StorageV1 storage $ = _getStorageV1();
    return _isStrategyEnabled($, $.strategies.idxByImpl[implementation]);
  }

  function totalBalance() external view returns (uint256) {
    return _totalBalance(_getStorageV1());
  }

  function storedTotalBalance() external view returns (uint256) {
    return _getStorageV1().storedTotalBalance;
  }

  //=========== NOTE: STRATEGIST FUNCTIONS ===========//

  function deallocateEOL(uint256 amount) external {
    StorageV1 storage $ = _getStorageV1();

    _assertNotPaused();
    _assertOnlyStrategist($);

    _vault.deallocateEOL(_hubEOLVault, amount);
  }

  function fetchEOL(uint256 amount) external {
    StorageV1 storage $ = _getStorageV1();

    _assertNotPaused();
    _assertOnlyStrategist($);

    _vault.fetchEOL(_hubEOLVault, amount);
    $.storedTotalBalance += amount;
  }

  function returnEOL(uint256 amount) external {
    StorageV1 storage $ = _getStorageV1();

    _assertNotPaused();
    _assertOnlyStrategist($);

    _asset.approve(address(_vault), amount);
    _vault.returnEOL(_hubEOLVault, amount);
    $.storedTotalBalance -= amount;
  }

  function settle() external {
    StorageV1 storage $ = _getStorageV1();

    _assertNotPaused();
    _assertOnlyStrategist($);

    uint256 totalBalance_ = _totalBalance($);
<<<<<<< HEAD
    uint256 prevSettledBalance = $.lastSettledBalance; // TODO(ray): NEED TO DISCUSSION (Do we have to update this value when deposit or withdraw via StrategyExecutor.execute?)
=======
    uint256 storedTotalBalance_ = $.storedTotalBalance;
>>>>>>> 36e0d29a

    $.storedTotalBalance = totalBalance_;

    if (totalBalance_ >= storedTotalBalance_) {
      _vault.settleYield(_hubEOLVault, totalBalance_ - storedTotalBalance_);
    } else {
      _vault.settleLoss(_hubEOLVault, storedTotalBalance_ - totalBalance_);
    }
  }

  function settleExtraRewards(address reward, uint256 amount) external {
    StorageV1 storage $ = _getStorageV1();

    _assertNotPaused();
    _assertOnlyStrategist($);
    require(reward != address(_asset), StdError.InvalidAddress('reward'));

    IERC20(reward).approve(address(_vault), amount);
    _vault.settleExtraRewards(_hubEOLVault, reward, amount);
  }

  /**
   * @notice do not execute a calls that indicates a transfer of funds
   * - It would violate the liquidity tracking mechanism of strategy executor
   *
   * @dev only strategist can call this function
   */
  function execute(IEOLStrategyExecutor.Call[] calldata calls) external {
    // TODO(thai): check that total balance is almost the same before and after the execution.

    // TODO(thai): for now, strategist can move funds to defi positions not tracked by `totalBalance`.
    //   It may incur a loss because `totalBalance` becomes less.
    //   We should add mechanism to prevent this.

    StorageV1 storage $ = _getStorageV1();

    _assertNotPaused();
    _assertOnlyStrategist($);

    for (uint256 i = 0; i < calls.length; i++) {
      uint256 strategyId = calls[i].strategyId;
      Strategy memory strategy = _getStrategy($, strategyId);
      require(strategy.enabled, IEOLStrategyExecutor__StrategyNotEnabled(strategyId));

      for (uint256 j = 0; j < calls[i].callData.length; j++) {
        strategy.implementation.functionDelegateCall(calls[i].callData[j]);
      }
    }
  }

  //=========== NOTE: OWNABLE FUNCTIONS ===========//

  // MANAGES STRATEGIES

  function addStrategy(uint256 priority, address implementation, bytes calldata context)
    external
    onlyOwner
    returns (uint256)
  {
    require(implementation.code.length > 0, StdError.InvalidAddress('implementation'));

    StorageV1 storage $ = _getStorageV1();
    {
      uint256 id = $.strategies.idxByImpl[implementation];
      require(
        implementation != $.strategies.reg[id].implementation,
        IEOLStrategyExecutor__StrategyAlreadySet(implementation, id)
      );
    }

    uint256 nextId = $.strategies.len;

    $.strategies.reg[nextId] = Strategy({
      priority: priority,
      implementation: implementation,
      enabled: false, // disabled by default
      context: context
    });
    $.strategies.idxByImpl[implementation] = nextId;
    $.strategies.len++;

    emit StrategyAdded(nextId, implementation, priority);

    return nextId;
  }

  function enableStrategy(uint256 strategyId) external onlyOwner {
    StorageV1 storage $ = _getStorageV1();

    // toggle
    Strategy storage strategy = _getStrategy($, strategyId);
    require(!strategy.enabled, IEOLStrategyExecutor__StrategyAlreadyEnabled(strategyId));
    strategy.enabled = true;

    // add to enabled list
    $.strategies.enabled.push(strategyId);

    emit StrategyEnabled(strategyId);
  }

  function disableStrategy(uint256 strategyId) external onlyOwner {
    StorageV1 storage $ = _getStorageV1();

    // toggle
    Strategy storage strategy = _getStrategy($, strategyId);
    require(strategy.enabled, IEOLStrategyExecutor__StrategyNotEnabled(strategyId));
    strategy.enabled = false;

    // remove from enabled list
    uint256[] storage enabled = $.strategies.enabled;
    for (uint256 i = 0; i < enabled.length; i++) {
      if (enabled[i] == strategyId) {
        if (enabled.length > 1) enabled[i] = enabled[enabled.length - 1];
        enabled.pop();
        break;
      }
    }

    emit StrategyDisabled(strategyId);
  }

  // MANAGES ROLES

  function setEmergencyManager(address emergencyManager_) external onlyOwner {
    require(emergencyManager_ != address(0), StdError.InvalidAddress('emergencyManager'));
    _getStorageV1().emergencyManager = emergencyManager_;
    emit EmergencyManagerSet(emergencyManager_);
  }

  function setStrategist(address strategist_) external onlyOwner {
    require(strategist_ != address(0), StdError.InvalidAddress('strategist'));
    _getStorageV1().strategist = strategist_;
    emit StrategistSet(strategist_);
  }

  function unsetStrategist() external onlyOwner {
    _getStorageV1().strategist = address(0);
    emit StrategistSet(address(0));
  }

  // MANAGES PAUSABILITY

  function pause() external {
    StorageV1 storage $ = _getStorageV1();
    require(_msgSender() == owner() || _msgSender() == $.emergencyManager, StdError.Unauthorized());
    _pause();
  }

  function unpause() external onlyOwner {
    _unpause();
  }

  //=========== NOTE: INTERNAL FUNCTIONS ===========//

  function _assertOnlyStrategist(StorageV1 storage $) internal view {
    address strategist_ = $.strategist;
    require(strategist_ != address(0), IEOLStrategyExecutor__StrategistNotSet());
    require(_msgSender() == strategist_, StdError.Unauthorized());
  }

  function _getStrategy(StorageV1 storage $, uint256 strategyId) internal view returns (Strategy storage strategy) {
    return $.strategies.reg[strategyId];
  }

  function _getStrategy(StorageV1 storage $, address implementation) internal view returns (Strategy storage strategy) {
    return $.strategies.reg[$.strategies.idxByImpl[implementation]];
  }

  function _isStrategyEnabled(StorageV1 storage $, uint256 strategyId) internal view returns (bool enabled) {
    return $.strategies.len > strategyId && _getStrategy($, strategyId).enabled;
  }

  function _totalBalance(StorageV1 storage $, uint256 strategyId) internal view returns (uint256) {
    Strategy memory strategy = _getStrategy($, strategyId);

    // TODO(thai): is it okay to use `strategy.context` for `pendingWithdrawBalance()`?
    return IStrategy(strategy.implementation).totalBalance(strategy.context)
      + IStrategy(strategy.implementation).pendingWithdrawBalance(strategy.context);
  }

  function _totalBalance(StorageV1 storage $) internal view returns (uint256) {
    uint256 total = _asset.balanceOf(address(this));

    for (uint256 i = 0; i < $.strategies.len; i++) {
      total += _totalBalance($, i);
    }

    return total;
  }
}<|MERGE_RESOLUTION|>--- conflicted
+++ resolved
@@ -151,11 +151,7 @@
     _assertOnlyStrategist($);
 
     uint256 totalBalance_ = _totalBalance($);
-<<<<<<< HEAD
-    uint256 prevSettledBalance = $.lastSettledBalance; // TODO(ray): NEED TO DISCUSSION (Do we have to update this value when deposit or withdraw via StrategyExecutor.execute?)
-=======
     uint256 storedTotalBalance_ = $.storedTotalBalance;
->>>>>>> 36e0d29a
 
     $.storedTotalBalance = totalBalance_;
 
