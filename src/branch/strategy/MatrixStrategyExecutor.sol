// SPDX-License-Identifier: MIT
pragma solidity ^0.8.28;

import { IERC20 } from '@oz-v5/token/ERC20/IERC20.sol';
import { SafeERC20, IERC20 } from '@oz-v5/token/ERC20/utils/SafeERC20.sol';
import { SafeERC20 } from '@oz-v5/token/ERC20/utils/SafeERC20.sol';
import { Address } from '@oz-v5/utils/Address.sol';

import { Ownable2StepUpgradeable } from '@ozu-v5/access/Ownable2StepUpgradeable.sol';

import { IMitosisVault } from '../../interfaces/branch/IMitosisVault.sol';
import { IMatrixStrategyExecutor } from '../../interfaces/branch/strategy/IMatrixStrategyExecutor.sol';
import { IStrategyExecutor } from '../../interfaces/branch/strategy/IStrategyExecutor.sol';
import { ITally } from '../../interfaces/branch/strategy/tally/ITally.sol';
import { Pausable } from '../../lib/Pausable.sol';
import { StdError } from '../../lib/StdError.sol';
import { MatrixStrategyExecutorStorageV1 } from './MatrixStrategyExecutorStorageV1.sol';

contract MatrixStrategyExecutor is
  IStrategyExecutor,
  IMatrixStrategyExecutor,
  Pausable,
  Ownable2StepUpgradeable,
  MatrixStrategyExecutorStorageV1
{
  using SafeERC20 for IERC20;
  using Address for address;

  //=========== NOTE: INITIALIZATION FUNCTIONS ===========//

  constructor() {
    _disableInitializers();
  }

  fallback() external payable {
    revert StdError.Unauthorized();
  }

  receive() external payable {
    revert StdError.Unauthorized();
  }

  function initialize(
    IMitosisVault vault_,
    IERC20 asset_,
    address hubMatrixVault_,
    address owner_,
    address emergencyManager_
  ) public initializer {
    __Pausable_init();
<<<<<<< HEAD
    __Ownable2Step_init();
=======
>>>>>>> 8aa2a0fe
    __Ownable_init(owner_);

    StorageV1 storage $ = _getStorageV1();

    $.vault = vault_;
    $.asset = asset_;
    $.hubMatrixVault = hubMatrixVault_;
    $.emergencyManager = emergencyManager_;
  }

  //=========== NOTE: VIEW FUNCTIONS ===========//

  function vault() external view returns (IMitosisVault) {
    return _getStorageV1().vault;
  }

  function asset() external view returns (IERC20) {
    return _getStorageV1().asset;
  }

  function hubMatrixVault() external view returns (address) {
    return _getStorageV1().hubMatrixVault;
  }

  function strategist() external view returns (address) {
    return _getStorageV1().strategist;
  }

  function executor() external view returns (address) {
    return _getStorageV1().executor;
  }

  function emergencyManager() external view returns (address) {
    return _getStorageV1().emergencyManager;
  }

  function tally() external view returns (ITally) {
    return _getStorageV1().tally;
  }

  function totalBalance() external view returns (uint256) {
    return _totalBalance(_getStorageV1());
  }

  function storedTotalBalance() external view returns (uint256) {
    return _getStorageV1().storedTotalBalance;
  }

  //=========== NOTE: STRATEGIST FUNCTIONS ===========//

  function deallocateLiquidity(uint256 amount) external {
    StorageV1 memory $ = _getStorageV1();

    _assertNotPaused();
    _assertOnlyStrategist($);

    $.vault.deallocateMatrix($.hubMatrixVault, amount);
  }

  function fetchLiquidity(uint256 amount) external {
    StorageV1 storage $ = _getStorageV1();

    _assertNotPaused();
    _assertOnlyStrategist($);

    $.vault.fetchMatrix($.hubMatrixVault, amount);
    $.storedTotalBalance += amount;
  }

  function returnLiquidity(uint256 amount) external {
    StorageV1 storage $ = _getStorageV1();

    _assertNotPaused();
    _assertOnlyStrategist($);

    $.asset.approve(address($.vault), amount);
    $.vault.returnMatrix($.hubMatrixVault, amount);
    $.storedTotalBalance -= amount;
  }

  function settle() external {
    StorageV1 storage $ = _getStorageV1();

    _assertNotPaused();
    _assertOnlyStrategist($);

    uint256 totalBalance_ = _totalBalance($);
    uint256 storedTotalBalance_ = $.storedTotalBalance;

    $.storedTotalBalance = totalBalance_;

    if (totalBalance_ >= storedTotalBalance_) {
      $.vault.settleMatrixYield($.hubMatrixVault, totalBalance_ - storedTotalBalance_);
    } else {
      $.vault.settleMatrixLoss($.hubMatrixVault, storedTotalBalance_ - totalBalance_);
    }
  }

  function settleExtraRewards(address reward, uint256 amount) external {
    StorageV1 memory $ = _getStorageV1();

    _assertNotPaused();
    _assertOnlyStrategist($);
    require(reward != address($.asset), StdError.InvalidAddress('reward'));

    IERC20(reward).approve(address($.vault), amount);
    $.vault.settleMatrixExtraRewards($.hubMatrixVault, reward, amount);
  }

  //=========== NOTE: EXECUTOR FUNCTIONS ===========//

  function execute(address target, bytes calldata data, uint256 value) external returns (bytes memory result) {
    StorageV1 memory $ = _getStorageV1();
    _assertOnlyExecutor($);
    _assertOnlyTallyRegisteredProtocol($, target);

    result = target.functionCallWithValue(data, value);
  }

  function execute(address[] calldata targets, bytes[] calldata data, uint256[] calldata values)
    external
    returns (bytes[] memory results)
  {
    StorageV1 memory $ = _getStorageV1();
    _assertOnlyExecutor($);
    _assertOnlyTallyRegisteredProtocol($, targets);

    uint256 targetsLength = targets.length;
    results = new bytes[](targetsLength);
    for (uint256 i; i < targetsLength; ++i) {
      results[i] = targets[i].functionCallWithValue(data[i], values[i]);
    }
  }

  //=========== NOTE: OWNABLE FUNCTIONS ===========//

  function setTally(address implementation) external onlyOwner {
    require(implementation.code.length > 0, StdError.InvalidAddress('implementation'));

    StorageV1 storage $ = _getStorageV1();
    require(
      address($.tally) == address(0) || _tallyTotalBalance($) == 0,
      IMatrixStrategyExecutor.IMatrixStrategyExecutor__TallyTotalBalanceNotZero(implementation)
    );

    $.tally = ITally(implementation);
    emit TallySet(implementation);
  }

  function setEmergencyManager(address emergencyManager_) external onlyOwner {
    require(emergencyManager_ != address(0), StdError.InvalidAddress('emergencyManager'));
    _getStorageV1().emergencyManager = emergencyManager_;
    emit EmergencyManagerSet(emergencyManager_);
  }

  function setStrategist(address strategist_) external onlyOwner {
    require(strategist_ != address(0), StdError.InvalidAddress('strategist'));
    _getStorageV1().strategist = strategist_;
    emit StrategistSet(strategist_);
  }

  function setExecutor(address executor_) external onlyOwner {
    require(executor_ != address(0), StdError.InvalidAddress('executor'));
    _getStorageV1().executor = executor_;
    emit ExecutorSet(executor_);
  }

  function unsetStrategist() external onlyOwner {
    _getStorageV1().strategist = address(0);
    emit StrategistSet(address(0));
  }

  function unsetExecutor() external onlyOwner {
    _getStorageV1().executor = address(0);
    emit ExecutorSet(address(0));
  }

  function pause() external {
    StorageV1 memory $ = _getStorageV1();
    require(_msgSender() == owner() || _msgSender() == $.emergencyManager, StdError.Unauthorized());
    _pause();
  }

  function unpause() external onlyOwner {
    _unpause();
  }

  //=========== NOTE: INTERNAL FUNCTIONS ===========//

  function _assertOnlyStrategist(StorageV1 memory $) internal view {
    address strategist_ = $.strategist;
    require(strategist_ != address(0), IMatrixStrategyExecutor.IMatrixStrategyExecutor__StrategistNotSet());
    require(_msgSender() == strategist_, StdError.Unauthorized());
  }

  function _assertOnlyExecutor(StorageV1 memory $) internal view {
    address executor_ = $.executor;
    require(executor_ != address(0), IMatrixStrategyExecutor.IMatrixStrategyExecutor__ExecutorNotSet());
    require(_msgSender() == executor_, StdError.Unauthorized());
  }

  function _assertOnlyTallyRegisteredProtocol(StorageV1 memory $, address target) internal view {
    require($.tally.protocolAddress() == target, IMatrixStrategyExecutor__TallyNotSet(target));
  }

  function _assertOnlyTallyRegisteredProtocol(StorageV1 memory $, address[] memory targets) internal view {
    address expected = $.tally.protocolAddress();
    for (uint256 i = 0; i < targets.length; i++) {
      address target = targets[i];
      require(expected == target, IMatrixStrategyExecutor__TallyNotSet(target));
    }
  }

  function _tallyTotalBalance(StorageV1 storage $) internal view returns (uint256) {
    bytes memory temp;
    return $.tally.totalBalance(temp);
  }

  function _totalBalance(StorageV1 storage $) internal view returns (uint256) {
    return $.asset.balanceOf(address(this)) + _tallyTotalBalance($);
  }
}<|MERGE_RESOLUTION|>--- conflicted
+++ resolved
@@ -48,10 +48,7 @@
     address emergencyManager_
   ) public initializer {
     __Pausable_init();
-<<<<<<< HEAD
     __Ownable2Step_init();
-=======
->>>>>>> 8aa2a0fe
     __Ownable_init(owner_);
 
     StorageV1 storage $ = _getStorageV1();
