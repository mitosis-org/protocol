--- conflicted
+++ resolved
@@ -12,15 +12,6 @@
 }
 
 interface IMitosisVault {
-<<<<<<< HEAD
-  //=========== NOTE: View functions ===========//
-  
-  function isAssetInitialized(address asset) external view returns (bool);
-  function isEOLInitialized(address hubEOLVault) external view returns (bool);
-  function availableEOL(address hubEOLVault) external view returns (uint256);
-  function entrypoint() external view returns (IMitosisVaultEntrypoint);
-  function strategyExecutor(address hubEOLVault) external view returns (address);
-=======
   //=========== NOTE: EVENT DEFINITIONS ===========//
 
   event AssetInitialized(address asset);
@@ -60,7 +51,14 @@
   error IMitosisVault__InvalidEOLVault(address hubEOLVault, address asset);
 
   error IMitosisVault__StrategyExecutorNotDrained(address hubEOLVault, address strategyExecutor);
->>>>>>> fe3bf5ca
+
+  //=========== NOTE: View functions ===========//
+  
+  function isAssetInitialized(address asset) external view returns (bool);
+  function isEOLInitialized(address hubEOLVault) external view returns (bool);
+  function availableEOL(address hubEOLVault) external view returns (uint256);
+  function entrypoint() external view returns (IMitosisVaultEntrypoint);
+  function strategyExecutor(address hubEOLVault) external view returns (address);
 
   //=========== NOTE: Asset ===========//
 
