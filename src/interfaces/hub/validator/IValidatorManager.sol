--- conflicted
+++ resolved
@@ -31,12 +31,8 @@
     address valAddr;
     bytes pubKey;
     address operator;
-<<<<<<< HEAD
+    address withdrawalRecipient;
     address rewardManager;
-=======
-    address withdrawalRecipient;
-    address rewardRecipient;
->>>>>>> a6b8dc2c
     uint256 commissionRate;
     bytes metadata;
   }
@@ -84,14 +80,10 @@
   event CollateralWithdrawn(address indexed valAddr, uint256 amount);
   event ValidatorUnjailed(address indexed valAddr);
   event OperatorUpdated(address indexed valAddr, address indexed operator);
-<<<<<<< HEAD
-  event RewardManagerUpdated(address indexed valAddr, address indexed operator, address indexed rewardManager);
-=======
   event WithdrawalRecipientUpdated(
     address indexed valAddr, address indexed operator, address indexed withdrawalRecipient
   );
-  event RewardRecipientUpdated(address indexed valAddr, address indexed operator, address indexed rewardRecipient);
->>>>>>> a6b8dc2c
+  event RewardManagerUpdated(address indexed valAddr, address indexed operator, address indexed rewardManager);
   event MetadataUpdated(address indexed valAddr, address indexed operator, bytes metadata);
   event RewardConfigUpdated(address indexed valAddr, address indexed operator);
 
@@ -132,12 +124,8 @@
 
   // operator actions - validator configurations
   function updateOperator(address valAddr, address operator) external;
-<<<<<<< HEAD
+  function updateWithdrawalRecipient(address valAddr, address withdrawalRecipient) external;
   function updateRewardManager(address valAddr, address rewardManager) external;
-=======
-  function updateWithdrawalRecipient(address valAddr, address withdrawalRecipient) external;
-  function updateRewardRecipient(address valAddr, address rewardRecipient) external;
->>>>>>> a6b8dc2c
   function updateMetadata(address valAddr, bytes calldata metadata) external;
   function updateRewardConfig(address valAddr, UpdateRewardConfigRequest calldata request) external;
 
