--- conflicted
+++ resolved
@@ -25,12 +25,8 @@
 
   event ValidatorRewardRequested(uint256 indexed epoch, uint256 amount);
   event ValidatorRewardEmissionAdded(uint256 amount);
-<<<<<<< HEAD
-  event ValidatorRewardEmissionConfigured(uint256 rps, uint160 rateMultiplier, uint48 renewalPeriod, uint48 timestamp);
-=======
   event ValidatorRewardEmissionConfigured(uint256 rps, uint160 deductionRate, uint48 deductionPeriod, uint48 timestamp);
   event ValidatorRewardRecipientSet(address previousRecipient, address newRecipient);
->>>>>>> 18c58624
 
   /**
    * @notice Returns the GovMITO token contract
@@ -107,11 +103,8 @@
    * @param renewalPeriod The period of time to deduct the gMITO tokens
    * @param applyFrom The timestamp to apply the emission from
    */
-<<<<<<< HEAD
   function configureValidatorRewardEmission(uint256 rps, uint160 rateMultiplier, uint48 renewalPeriod, uint48 applyFrom)
     external;
-=======
-  function configureValidatorRewardEmission(uint256 rps, uint160 deductionRate, uint48 deductionPeriod) external;
 
   /**
    * @notice Sets the recipient address for the validator reward.
@@ -119,5 +112,4 @@
    * @param recipient The address of the validator reward recipient.
    */
   function setValidatorRewardRecipient(address recipient) external;
->>>>>>> 18c58624
 }