--- conflicted
+++ resolved
@@ -23,10 +23,9 @@
     uint256 optOutResolved;
   }
 
-<<<<<<< HEAD
+
   function optOutQueue() external view returns (address);
-=======
->>>>>>> 77671fb5
+
   function getAssetAmount(uint256 chainId, address asset) external view returns (uint256);
 
   function eolStrategist(address eolVault) external view returns (address);
