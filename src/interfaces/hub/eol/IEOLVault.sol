// SPDX-License-Identifier: MIT
pragma solidity ^0.8.26;

import { IERC4626TWABSnapshots } from '../../twab/IERC4626TWABSnapshots.sol';

<<<<<<< HEAD
interface IEOLVault is IERC4626TWABSnapshots { }
=======
interface IEOLVaultStorageV1 {
  event AssetManagerSet(address assetManager);

  function assetManager() external view returns (address);
}

interface IEOLVault is IERC4626TwabSnapshots, IEOLVaultStorageV1 { }
>>>>>>> a0dde720
<|MERGE_RESOLUTION|>--- conflicted
+++ resolved
@@ -3,14 +3,10 @@
 
 import { IERC4626TWABSnapshots } from '../../twab/IERC4626TWABSnapshots.sol';
 
-<<<<<<< HEAD
-interface IEOLVault is IERC4626TWABSnapshots { }
-=======
 interface IEOLVaultStorageV1 {
   event AssetManagerSet(address assetManager);
 
   function assetManager() external view returns (address);
 }
 
-interface IEOLVault is IERC4626TwabSnapshots, IEOLVaultStorageV1 { }
->>>>>>> a0dde720
+interface IEOLVault is IERC4626TwabSnapshots, IEOLVaultStorageV1 { }