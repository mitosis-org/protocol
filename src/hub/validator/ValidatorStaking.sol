--- conflicted
+++ resolved
@@ -30,12 +30,6 @@
     uint160 padding; // FIXME(eddy): remove this or add a new field
     mapping(address staker => uint256) lastRedelegationTime;
     mapping(address valAddr => LibRedeemQueue.Queue) unstakeQueue;
-<<<<<<< HEAD
-=======
-    mapping(address staker => TWABCheckpoint[]) totalDelegationsForStaker;
-    mapping(address valAddr => TWABCheckpoint[]) totalDelegations;
-    mapping(address valAddr => mapping(address staker => TWABCheckpoint[])) delegationLogs;
->>>>>>> a166206a
   }
 
   string private constant _NAMESPACE = 'mitosis.storage.ValidatorStakingStorage.v1';
@@ -175,24 +169,15 @@
     require(recipient != address(0), StdError.InvalidParameter('recipient'));
     require(_manager.isValidator(valAddr), IValidatorStaking__NotValidator());
 
-<<<<<<< HEAD
-    _hub.notifyStake(valAddr, _msgSender(), msg.value);
-
-    StorageV1 storage $ = _getStorageV1();
-=======
     // If the base asset is not native, we need to transfer from the sender to the contract
     if (_baseAsset != NATIVE_TOKEN) _baseAsset.safeTransferFrom(_msgSender(), address(this), amount);
 
     StorageV1 storage $ = _getStorageV1();
 
     _stake($, valAddr, recipient, amount, Time.timestamp());
->>>>>>> a166206a
 
     $.totalStaked += amount.toUint128();
 
-<<<<<<< HEAD
-    emit Staked(valAddr, _msgSender(), recipient, msg.value);
-=======
     // FIXME(eddy): make this as a hook - for multiple staking contracts
     _entrypoint.updateExtraVotingPower(
       _manager.validatorInfo(valAddr).valKey, // can be optimized
@@ -200,7 +185,6 @@
     );
 
     emit Staked(valAddr, _msgSender(), recipient, amount);
->>>>>>> a166206a
   }
 
   /// @inheritdoc IValidatorStaking
@@ -317,8 +301,6 @@
     return (claimable, nonClaimable);
   }
 
-<<<<<<< HEAD
-=======
   function _totalDelegation(StorageV1 storage $, address valAddr, uint48 timestamp) internal view returns (uint256) {
     TWABCheckpoint[] storage history = $.totalDelegations[valAddr];
     if (history.length == 0) return 0;
@@ -371,7 +353,6 @@
     _pushTWABCheckpoint($.delegationLogs[valAddr][recipient], amount, now_, _subAmount);
   }
 
->>>>>>> a166206a
   // ========== ADMIN ACTIONS ========== //
 
   function _setUnstakeCooldown(StorageV1 storage $, uint48 unstakeCooldown_) internal {
