--- conflicted
+++ resolved
@@ -77,7 +77,6 @@
 
   function _authorizeUpgrade(address) internal override onlyOwner { }
 
-<<<<<<< HEAD
   function setChain(
     uint256 chainId_,
     string calldata name,
@@ -85,9 +84,6 @@
     address mitosisVaultEntrypoint_,
     address governanceExecutorEntrypoint_
   ) external onlyRegisterer {
-=======
-  function setChain(uint256 chainId_, string calldata name, uint32 hplDomain, address entrypoint_) external onlyOwner {
->>>>>>> 241d85ad
     StorageV1 storage $ = _getStorageV1();
 
     require(
@@ -116,7 +112,6 @@
     emit VaultSet(chainId_, vault_);
   }
 
-<<<<<<< HEAD
   function enrollMitosisVaultEntrypoint(address hplRouter) external onlyRegisterer {
     uint256[] memory allChainIds = _getStorageV1().chainIds;
     // TODO(ray): IRouter.enrollRemoteRouters
@@ -126,9 +121,6 @@
   }
 
   function enrollGovernanceExecutorEntrypoint(address hplRouter) external onlyRegisterer {
-=======
-  function enrollEntrypoint(address hplRouter) external onlyOwner {
->>>>>>> 241d85ad
     uint256[] memory allChainIds = _getStorageV1().chainIds;
     for (uint256 i = 0; i < allChainIds.length; i++) {
       enrollGovernanceExecutorEntrypoint(hplRouter, allChainIds[i]);
@@ -143,11 +135,7 @@
     }
   }
 
-<<<<<<< HEAD
   function enrollGovernanceExecutorEntrypoint(address hplRouter, uint256 chainId_) public onlyRegisterer {
-=======
-  function enrollEntrypoint(address hplRouter, uint256 chainId_) public onlyOwner {
->>>>>>> 241d85ad
     ChainInfo storage chainInfo = _getStorageV1().chains[chainId_];
     if (_isGovernanceExecutorEntrypointEnrollableChain(chainInfo)) {
       chainInfo.governanceExecutorEntrypointEnrolled = true;
