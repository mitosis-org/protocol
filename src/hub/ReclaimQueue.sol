--- conflicted
+++ resolved
@@ -12,7 +12,7 @@
 import { UUPSUpgradeable } from '@ozu/proxy/utils/UUPSUpgradeable.sol';
 
 import { IReclaimQueueCollector } from '../interfaces/hub/IReclaimQueueCollector.sol';
-import { IReclaimQueue } from '../interfaces/hub/matrix/IReclaimQueue.sol';
+import { IReclaimQueue } from '../interfaces/hub/IReclaimQueue.sol';
 import { ERC7201Utils } from '../lib/ERC7201Utils.sol';
 import { LibQueue } from '../lib/LibQueue.sol';
 import { Pausable } from '../lib/Pausable.sol';
@@ -147,7 +147,6 @@
     view
     returns (Request[] memory requests)
   {
-<<<<<<< HEAD
     StorageV1 storage $ = _getStorageV1();
     QueueState storage q$ = $.queues[vault];
     LibQueue.UintOffsetQueue storage index = q$.indexes[recipient];
@@ -157,23 +156,6 @@
     if (reqIdFrom >= reqIdTo) return new Request[](0);
 
     requests = new Request[](reqIdTo - reqIdFrom);
-    for (uint32 i = reqIdFrom; i < reqIdTo;) {
-      requests[i - reqIdFrom] = q$.items[index.itemAt(i)];
-    }
-  }
-
-  function previewClaim(address receiver, address vault) external view returns (ClaimResult memory) {
-=======
->>>>>>> 09a84156
-    StorageV1 storage $ = _getStorageV1();
-    QueueState storage q$ = $.queues[vault];
-    LibQueue.UintOffsetQueue storage index = q$.indexes[recipient];
-
-    uint32 reqIdFrom = index.offset() + offset.toUint32();
-    uint32 reqIdTo = Math.min(reqIdFrom + limit.toUint32(), index.size()).toUint32();
-    if (reqIdFrom >= reqIdTo) return new Request[](0);
-
-    requests = new Request[](reqIdTo - reqIdFrom);
     for (uint32 i = reqIdFrom; i < reqIdTo; i++) {
       requests[i - reqIdFrom] = q$.items[index.itemAt(i)];
     }
@@ -183,16 +165,12 @@
     return _previewClaimPagination(_getStorageV1(), receiver, vault, 0, MAX_CLAIM_SIZE);
   }
 
-<<<<<<< HEAD
-    return res;
-=======
   function previewClaimPagination(address receiver, address vault, uint256 offset, uint256 limit)
     external
     view
     returns (ClaimResult memory)
   {
     return _previewClaimPagination(_getStorageV1(), receiver, vault, offset, limit);
->>>>>>> 09a84156
   }
 
   function previewSync(address vault, uint256 requestCount) external view returns (uint256, uint256) {
