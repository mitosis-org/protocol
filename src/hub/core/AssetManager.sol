--- conflicted
+++ resolved
@@ -84,14 +84,9 @@
     address branchAsset = _hubAssetState($, hubAsset, chainId).branchAsset;
     _assertBranchAssetPairExist($, chainId, branchAsset);
 
-<<<<<<< HEAD
-    _assertCollateralNotInsufficient($, hubAsset, chainId, amount);
-    _assertHubAssetRedeemable($, hubAsset, chainId, amount);
-=======
     _assertHubAssetRedeemable($, hubAsset, chainId);
     _assertBranchAvailableLiquiditySufficient($, hubAsset, chainId, amount);
     _assertBranchLiquidityNotInsufficient($, hubAsset, chainId, amount);
->>>>>>> 19d011c5
 
     _burn($, chainId, hubAsset, _msgSender(), amount);
     $.entrypoint.redeem(chainId, branchAsset, to, amount);
