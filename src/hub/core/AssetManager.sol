--- conflicted
+++ resolved
@@ -8,12 +8,8 @@
 import { IAssetManager } from '../../interfaces/hub/core/IAssetManager.sol';
 import { IAssetManagerEntrypoint } from '../../interfaces/hub/core/IAssetManagerEntrypoint.sol';
 import { IHubAsset } from '../../interfaces/hub/core/IHubAsset.sol';
-<<<<<<< HEAD
-import { IEOLVault } from '../../interfaces/hub/eol/vault/IEOLVault.sol';
+import { IMatrixVault } from '../../interfaces/hub/matrix/IMatrixVault.sol';
 import { ITreasury } from '../../interfaces/hub/reward/ITreasury.sol';
-=======
-import { IMatrixVault } from '../../interfaces/hub/matrix/IMatrixVault.sol';
->>>>>>> fad2fdf1
 import { Pausable } from '../../lib/Pausable.sol';
 import { StdError } from '../../lib/StdError.sol';
 import { AssetManagerStorageV1 } from './AssetManagerStorageV1.sol';
@@ -181,13 +177,8 @@
     _mint($, chainId, hubReward, address(this), amount);
     emit MatrixRewardSettled(chainId, matrixVault, hubReward, amount);
 
-<<<<<<< HEAD
     IHubAsset(hubReward).approve(address($.treasury), amount);
-    $.treasury.storeRewards(eolVault, hubReward, amount);
-=======
-    IHubAsset(hubReward).approve(address($.rewardHandler), amount);
-    $.rewardHandler.handleReward(matrixVault, hubReward, amount, bytes(''));
->>>>>>> fad2fdf1
+    $.treasury.storeRewards(matrixVault, hubReward, amount);
   }
 
   //=========== NOTE: OWNABLE FUNCTIONS ===========//
