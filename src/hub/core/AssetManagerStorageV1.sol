// SPDX-License-Identifier: MIT
pragma solidity 0.8.27;

import { ContextUpgradeable } from '@ozu-v5/utils/ContextUpgradeable.sol';

import { IAssetManagerStorageV1 } from '../../interfaces/hub/core/IAssetManager.sol';
import { IAssetManagerEntrypoint } from '../../interfaces/hub/core/IAssetManagerEntrypoint.sol';
<<<<<<< HEAD
import { IOptOutQueue } from '../../interfaces/hub/eol/IOptOutQueue.sol';
import { IEOLVault } from '../../interfaces/hub/eol/vault/IEOLVault.sol';
import { ITreasury } from '../../interfaces/hub/reward/ITreasury.sol';
=======
import { IReclaimQueue } from '../../interfaces/hub/matrix/IReclaimQueue.sol';
import { IMatrixVault } from '../../interfaces/hub/matrix/IMatrixVault.sol';
import { IRewardHandler } from '../../interfaces/hub/reward/IRewardHandler.sol';
>>>>>>> fad2fdf1
import { ERC7201Utils } from '../../lib/ERC7201Utils.sol';
import { StdError } from '../../lib/StdError.sol';

abstract contract AssetManagerStorageV1 is IAssetManagerStorageV1, ContextUpgradeable {
  using ERC7201Utils for string;

  struct MatrixState {
    address strategist;
    uint256 allocation;
  }

  struct StorageV1 {
    IAssetManagerEntrypoint entrypoint;
<<<<<<< HEAD
    IOptOutQueue optOutQueue;
    ITreasury treasury;
=======
    IReclaimQueue reclaimQueue;
    IRewardHandler rewardHandler;
>>>>>>> fad2fdf1
    // Asset states
    mapping(address hubAsset => mapping(uint256 chainId => address branchAsset)) branchAssets;
    mapping(uint256 chainId => mapping(address branchAsset => address hubAsset)) hubAssets;
    mapping(uint256 chainId => mapping(address hubAsset => uint256 amount)) collateralPerChain;
    // Matrix states
    mapping(address matrixVault => MatrixState state) matrixStates;
    mapping(uint256 chainId => mapping(address matrixVault => bool initialized)) matrixInitialized;
  }

  string private constant _NAMESPACE = 'mitosis.storage.AssetManagerStorage.v1';
  bytes32 private immutable _slot = _NAMESPACE.storageSlot();

  function _getStorageV1() internal view returns (StorageV1 storage $) {
    bytes32 slot = _slot;
    // slither-disable-next-line assembly
    assembly {
      $.slot := slot
    }
  }

  // ============================ NOTE: VIEW FUNCTIONS ============================ //

  function entrypoint() external view returns (address) {
    return address(_getStorageV1().entrypoint);
  }

  function reclaimQueue() external view returns (address) {
    return address(_getStorageV1().reclaimQueue);
  }

  function treasury() external view returns (address) {
    return address(_getStorageV1().treasury);
  }

  function branchAsset(address hubAsset_, uint256 chainId) external view returns (address) {
    return _getStorageV1().branchAssets[hubAsset_][chainId];
  }

  function hubAsset(uint256 chainId, address branchAsset_) external view returns (address) {
    return _getStorageV1().hubAssets[chainId][branchAsset_];
  }

  function collateral(uint256 chainId, address hubAsset_) external view returns (uint256) {
    return _getStorageV1().collateralPerChain[chainId][hubAsset_];
  }

  function matrixInitialized(uint256 chainId, address matrixVault) external view returns (bool) {
    return _getStorageV1().matrixInitialized[chainId][matrixVault];
  }

  function matrixIdle(address matrixVault) external view returns (uint256) {
    return _matrixIdle(_getStorageV1(), matrixVault);
  }

  function matrixAlloc(address matrixVault) external view returns (uint256) {
    return _getStorageV1().matrixStates[matrixVault].allocation;
  }

  function strategist(address matrixVault) external view returns (address) {
    return _getStorageV1().matrixStates[matrixVault].strategist;
  }

  // ============================ NOTE: MUTATIVE FUNCTIONS ============================ //

  function _setEntrypoint(StorageV1 storage $, address entrypoint_) internal {
    require(entrypoint_.code.length > 0, StdError.InvalidParameter('Entrypoint'));

    $.entrypoint = IAssetManagerEntrypoint(entrypoint_);

    emit EntrypointSet(entrypoint_);
  }

  function _setReclaimQueue(StorageV1 storage $, address reclaimQueue_) internal {
    require(reclaimQueue_.code.length > 0, StdError.InvalidParameter('ReclaimQueue'));

    $.reclaimQueue = IReclaimQueue(reclaimQueue_);

    emit ReclaimQueueSet(reclaimQueue_);
  }

  function _setTreasury(StorageV1 storage $, address treasury_) internal {
    require(treasury_.code.length > 0, StdError.InvalidParameter('Treasury'));

    $.treasury = ITreasury(treasury_);

    emit TreasurySet(treasury_);
  }

  function _setStrategist(StorageV1 storage $, address matrixVault, address strategist_) internal {
    require(matrixVault.code.length > 0, StdError.InvalidParameter('MatrixVault'));

    $.matrixStates[matrixVault].strategist = strategist_;

    emit StrategistSet(matrixVault, strategist_);
  }

  // ============================ NOTE: INTERNAL FUNCTIONS ============================ //

  function _matrixIdle(StorageV1 storage $, address matrixVault) internal view returns (uint256) {
    uint256 total = IMatrixVault(matrixVault).totalAssets();
    uint256 allocated = $.matrixStates[matrixVault].allocation;

    return total - allocated;
  }

  // ============================ NOTE: VIRTUAL FUNCTIONS ============================ //

  function _assertOnlyEntrypoint(StorageV1 storage $) internal view virtual {
    require(_msgSender() == address($.entrypoint), StdError.Unauthorized());
  }

  function _assertOnlyStrategist(StorageV1 storage $, address matrixVault) internal view virtual {
    require(_msgSender() == $.matrixStates[matrixVault].strategist, StdError.Unauthorized());
  }

  function _assertBranchAssetPairExist(StorageV1 storage $, uint256 chainId, address branchAsset_)
    internal
    view
    virtual
  {
    require(
      $.hubAssets[chainId][branchAsset_] != address(0), IAssetManagerStorageV1__BranchAssetPairNotExist(branchAsset_)
    );
  }

  function _assertTreasurySet(StorageV1 storage $) internal view virtual {
    require(address($.treasury) != address(0), IAssetManagerStorageV1__TreasuryNotSet());
  }

  function _assertMatrixInitialized(StorageV1 storage $, uint256 chainId, address matrixVault) internal view virtual {
    require(
      $.matrixInitialized[chainId][matrixVault], IAssetManagerStorageV1__MatrixNotInitialized(chainId, matrixVault)
    );
  }

  function _assertMatrixNotInitialized(StorageV1 storage $, uint256 chainId, address matrixVault) internal view virtual {
    require(
      !$.matrixInitialized[chainId][matrixVault], IAssetManagerStorageV1__MatrixAlreadyInitialized(chainId, matrixVault)
    );
  }
}<|MERGE_RESOLUTION|>--- conflicted
+++ resolved
@@ -5,15 +5,9 @@
 
 import { IAssetManagerStorageV1 } from '../../interfaces/hub/core/IAssetManager.sol';
 import { IAssetManagerEntrypoint } from '../../interfaces/hub/core/IAssetManagerEntrypoint.sol';
-<<<<<<< HEAD
-import { IOptOutQueue } from '../../interfaces/hub/eol/IOptOutQueue.sol';
-import { IEOLVault } from '../../interfaces/hub/eol/vault/IEOLVault.sol';
-import { ITreasury } from '../../interfaces/hub/reward/ITreasury.sol';
-=======
 import { IReclaimQueue } from '../../interfaces/hub/matrix/IReclaimQueue.sol';
 import { IMatrixVault } from '../../interfaces/hub/matrix/IMatrixVault.sol';
-import { IRewardHandler } from '../../interfaces/hub/reward/IRewardHandler.sol';
->>>>>>> fad2fdf1
+import { ITreasury } from '../../interfaces/hub/reward/ITreasury.sol';
 import { ERC7201Utils } from '../../lib/ERC7201Utils.sol';
 import { StdError } from '../../lib/StdError.sol';
 
@@ -27,13 +21,8 @@
 
   struct StorageV1 {
     IAssetManagerEntrypoint entrypoint;
-<<<<<<< HEAD
-    IOptOutQueue optOutQueue;
+    IReclaimQueue reclaimQueue;
     ITreasury treasury;
-=======
-    IReclaimQueue reclaimQueue;
-    IRewardHandler rewardHandler;
->>>>>>> fad2fdf1
     // Asset states
     mapping(address hubAsset => mapping(uint256 chainId => address branchAsset)) branchAssets;
     mapping(uint256 chainId => mapping(address branchAsset => address hubAsset)) hubAssets;
